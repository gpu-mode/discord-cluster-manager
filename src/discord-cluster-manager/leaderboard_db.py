--- conflicted
+++ resolved
@@ -491,13 +491,7 @@
                 submission_time=submission[3],
                 submission_score=submission[4],
                 gpu_type=gpu_name,
-<<<<<<< HEAD
-                submission_id=submission[5],
-                user_name=submission[6],
-                rank=submission[7],
-=======
                 rank=submission[6],
->>>>>>> 83010444
             )
             for submission in self.cursor.fetchall()
         ]
