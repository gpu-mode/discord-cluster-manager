--- conflicted
+++ resolved
@@ -810,18 +810,9 @@
                 except (ValueError, discord.NotFound, discord.HTTPException) as e:
                     logger.error(f"Error fetching user {user_id}: {str(e)}")
                     user_mapping[user_id] = "Unknown User"
-<<<<<<< HEAD
-            import json
-            import tempfile
-
-            temp_file = tempfile.NamedTemporaryFile(delete=False, suffix=".json", mode="w")
-            json.dump(user_mapping, temp_file, indent=2)
-            temp_file.close()
-=======
 
             with tempfile.NamedTemporaryFile(delete=False, suffix=".json", mode="w") as temp_file:
                 json.dump(user_mapping, temp_file, indent=2)
->>>>>>> 9333b2c3
 
             await interaction.followup.send(
                 content="Here's the mapping of user IDs to names:",
@@ -841,10 +832,7 @@
     async def update_user_names(
         self, interaction: discord.Interaction, attachment: discord.Attachment
     ):
-<<<<<<< HEAD
-=======
         """Update the database with user names from a JSON file"""
->>>>>>> 9333b2c3
         if not await self.admin_check(interaction):
             await send_discord_message(
                 interaction,
@@ -852,10 +840,6 @@
                 ephemeral=True,
             )
             return
-<<<<<<< HEAD
-        """Update the database with user names from a JSON file"""
-=======
->>>>>>> 9333b2c3
         await interaction.response.defer()
 
         try:
@@ -866,11 +850,6 @@
                 return
 
             json_content = await attachment.read()
-<<<<<<< HEAD
-            import json
-
-=======
->>>>>>> 9333b2c3
             user_mapping = json.loads(json_content)
 
             updated_count = 0
@@ -880,11 +859,7 @@
                         # First check if user exists in user_info
                         db.cursor.execute(
                             """
-<<<<<<< HEAD
-                            SELECT 1 FROM leaderboard.user_info WHERE user_id = %s
-=======
                             SELECT 1 FROM leaderboard.user_info WHERE id = %s LIMIT 1
->>>>>>> 9333b2c3
                             """,
                             (user_id,),
                         )
@@ -894,11 +869,7 @@
                                 """
                                 UPDATE leaderboard.user_info
                                 SET user_name = %s
-<<<<<<< HEAD
-                                WHERE user_id = %s
-=======
                                 WHERE id = %s
->>>>>>> 9333b2c3
                                 """,
                                 (user_name, user_id),
                             )
@@ -906,11 +877,7 @@
                             # Insert new user
                             db.cursor.execute(
                                 """
-<<<<<<< HEAD
-                                INSERT INTO leaderboard.user_info (user_id, user_name)
-=======
                                 INSERT INTO leaderboard.user_info (id, user_name)
->>>>>>> 9333b2c3
                                 VALUES (%s, %s)
                                 """,
                                 (user_id, user_name),
