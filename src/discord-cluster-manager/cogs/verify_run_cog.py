--- conflicted
+++ resolved
@@ -215,19 +215,9 @@
 
         await send_discord_message(interaction, report)
 
-<<<<<<< HEAD
     async def verify_submission(  # noqa: C901
         self, interaction: discord.Interaction, lb_name: str, sub: Path, mode: SubmissionMode
-=======
-    async def verify_submission(
-        self,
-        interaction: discord.Interaction,
-        lb_name: str,
-        sub: Path,
-        mode: SubmissionMode,
-        reports: list,
->>>>>>> 993c2a1c
-    ):
+
         lb_cog = LeaderboardSubmitCog(self.bot)
         script = create_mock_attachment(sub.name, sub.read_text())
         sub_id = await lb_cog.on_submit_hook(interaction, lb_name, script, mode, cmd_gpus=["T4"])
