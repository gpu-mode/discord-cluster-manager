--- conflicted
+++ resolved
@@ -303,24 +303,6 @@
             # Read the template file
             template_content = await reference_code.read()
 
-            # Ask the user to select GPUs
-            view = GPUSelectionView([gpu.name for gpu in GitHubGPU])
-
-            if interaction.response.is_done():
-                await interaction.followup.send(
-                    "Please select GPUs for this leaderboard.",
-                    view=view,
-                    ephemeral=True,
-                )
-            else:
-                await interaction.response.send_message(
-                    "Please select GPUs for this leaderboard.",
-                    view=view,
-                    ephemeral=True,
-                )
-
-            await view.wait()
-
             with self.bot.leaderboard_db as db:
                 err = db.create_leaderboard({
                     "name": leaderboard_name,
@@ -329,8 +311,6 @@
                     "gpu_types": view.selected_gpus,
                 })
 
-<<<<<<< HEAD
-                print("HAHA", err)
                 if err:
                     if "duplicate key" in err:
                         await interaction.followup.send(
@@ -357,27 +337,9 @@
             # Handle any other errors
             await interaction.followup.send(
                 "Error in leaderboard creation.",
-=======
-            if interaction.response.is_done():
-                await interaction.followup.send(
-                    f"Leaderboard '{leaderboard_name}' created.\n"
-                    + f"Reference code: {reference_code}.\n"
-                    + f"Submission deadline: {date_value}",
-                    ephemeral=True,
-                )
-            else:
-                await interaction.response.send_message(
-                    f"Leaderboard '{leaderboard_name}' created.\n"
-                    + f"Reference code: {reference_code}.\n"
-                    + f"Submission deadline: {date_value}",
-                    ephemeral=True,
-                )
-        except ValueError:
-            await interaction.response.send_message(
-                "Invalid date format. Please use YYYY-MM-DD or YYYY-MM-DD HH:MM",
->>>>>>> 640d6d81
-                ephemeral=True,
-            )
+                ephemeral=True,
+            )
+            
 
     @discord.app_commands.describe(leaderboard_name="Name of the leaderboard")
     async def get_leaderboard_submissions(
