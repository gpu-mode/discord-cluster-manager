import random
from datetime import datetime

import discord
from consts import GitHubGPU, ModalGPU
from discord import Interaction, SelectOption, app_commands, ui
from discord.ext import commands
<<<<<<< HEAD
from utils import extract_score, get_user_from_id, send_discord_message, setup_logging
=======
from utils import extract_score, get_user_from_id, setup_logging
>>>>>>> cab2dc0e

logger = setup_logging()


class LeaderboardSubmitCog(app_commands.Group):
    def __init__(
        self,
        bot: commands.Bot,
    ):
        self.bot: commands.Bot = bot

        super().__init__(name="submit", description="Submit leaderboard data")

    # Parent command that defines global options
    @app_commands.describe(
        leaderboard_name="Name of the competition / kernel to optimize",
        script="The Python / CUDA script file to run",
    )
    # TODO: Modularize this so all the write functionality is in here. Haven't figured
    # a good way to do this yet.
    async def submit(
        self,
        interaction: discord.Interaction,
        leaderboard_name: str,
        script: discord.Attachment,
    ):
        pass

    @app_commands.command(name="modal", description="Submit leaderboard data for modal")
    @app_commands.describe(
        gpu_type="Choose the GPU type for Modal",
    )
    @app_commands.choices(
        gpu_type=[
            app_commands.Choice(name=gpu.value, value=gpu.value) for gpu in ModalGPU
        ]
    )
    async def submit_modal(
        self,
        interaction: discord.Interaction,
        leaderboard_name: str,
        script: discord.Attachment,
        gpu_type: app_commands.Choice[str],
    ):
        try:
            # Read the template file
            submission_content = await script.read()

            # Call Modal runner
            modal_cog = self.bot.get_cog("ModalCog")

            if not all([modal_cog]):
                await interaction.response.send_message("❌ Required cogs not found!")
                return

            # Compute eval or submission score, call runner here.
            score = random.random()

            with self.bot.leaderboard_db as db:
                db.create_submission({
                    "submission_name": script.filename,
                    "submission_time": datetime.now(),
                    "leaderboard_name": leaderboard_name,
                    "code": submission_content,
                    "user_id": interaction.user.id,
                    "submission_score": score,
                })

            await interaction.response.send_message(
                f"Ran on Modal. Leaderboard '{leaderboard_name}'.\n"
                + f"Submission title: {script.filename}.\n"
                + f"Submission user: {interaction.user.id}.\n"
                + f"Runtime: {score} ms",
                ephemeral=True,
            )
        except ValueError:
            await interaction.response.send_message(
                "Invalid date format. Please use YYYY-MM-DD or YYYY-MM-DD HH:MM",
                ephemeral=True,
            )

    ### GITHUB SUBCOMMAND
    @app_commands.command(
        name="github", description="Submit leaderboard data for GitHub"
    )
    @app_commands.describe(
        gpu_type="Choose the GPU type for Github Runners",
    )
    @app_commands.choices(
        gpu_type=[
            app_commands.Choice(name=gpu.name, value=gpu.value) for gpu in GitHubGPU
        ]
    )
    async def submit_github(
        self,
        interaction: discord.Interaction,
        leaderboard_name: str,
        script: discord.Attachment,
        gpu_type: app_commands.Choice[str],
    ):
        # Read the template file
        submission_content = await script.read()

        try:
            submission_content = submission_content.decode()
        except UnicodeError:
            await interaction.response.send_message(
                "Could not decode your file. Is it UTF-8?", ephemeral=True
            )
            return

        try:
            # Read and convert reference code
            reference_code = None
            with self.bot.leaderboard_db as db:
                # TODO: query that gets reference code given leaderboard name
                leaderboard_item = db.get_leaderboard(leaderboard_name)
                if not leaderboard_item:
                    await send_discord_message(
                        interaction,
                        f"Leaderboard {leaderboard_name} not found.",
                        ephemeral=True,
                    )
                    return
                reference_code = leaderboard_item["reference_code"]

            if not interaction.response.is_done():
                await interaction.response.defer()

            # Call GH runner
            github_cog = self.bot.get_cog("GitHubCog")

            if not all([github_cog]):
                await interaction.followup.send("❌ Required cogs not found!")
                return

            github_command = github_cog.run_github
            try:
                github_thread = await github_command.callback(
                    github_cog,
                    interaction,
                    script,
                    gpu_type,
                    reference_code=reference_code,
                )
            except discord.errors.NotFound as e:
                print(f"Webhook not found: {e}")
                await interaction.followup.send("❌ The webhook was not found.")

            message_contents = [
                msg.content async for msg in github_thread.history(limit=None)
            ]

            # Compute eval or submission score, call runner here.
            # TODO: Make this more robust later
            score = extract_score("".join(message_contents))

            with self.bot.leaderboard_db as db:
                db.create_submission({
                    "submission_name": script.filename,
                    "submission_time": datetime.now(),
                    "leaderboard_name": leaderboard_name,
                    "code": submission_content,
                    "user_id": interaction.user.id,
                    "submission_score": score,
                })

            user_id = (
                interaction.user.global_name
                if interaction.user.nick is None
                else interaction.user.nick
            )
<<<<<<< HEAD
            await send_discord_message(
                interaction,
=======
            await interaction.followup.send(
>>>>>>> cab2dc0e
                "Successfully ran on GitHub runners!\n"
                + f"Leaderboard '{leaderboard_name}'.\n"
                + f"Submission title: {script.filename}.\n"
                + f"Submission user: {user_id}\n"
                + f"Runtime: {score} ms\n",
            )
        except ValueError:
            await send_discord_message(
                interaction,
                "Invalid date format. Please use YYYY-MM-DD or YYYY-MM-DD HH:MM",
                ephemeral=True,
            )


class GPUSelectionView(ui.View):
    def __init__(self, available_gpus: list[str]):
        super().__init__()

        # Add the Select Menu with the list of GPU options
        select = ui.Select(
            placeholder="Select GPUs for this leaderboard...",
            options=[SelectOption(label=gpu, value=gpu) for gpu in available_gpus],
            min_values=1,  # Minimum number of selections
            max_values=len(available_gpus),  # Maximum number of selections
        )
        select.callback = self.select_callback
        self.add_item(select)

    async def select_callback(self, interaction: Interaction):
        # Retrieve the selected options
        select = interaction.data["values"]
        self.selected_gpus = select
<<<<<<< HEAD
        await send_discord_message(
            interaction,
=======
        await interaction.response.send_message(
>>>>>>> cab2dc0e
            f"Selected GPUs: {', '.join(self.selected_gpus)}",
            ephemeral=True,
        )
        self.stop()


class LeaderboardCog(commands.Cog):
    def __init__(self, bot):
        self.bot: commands.Bot = bot
        self.get_leaderboards = bot.leaderboard_group.command(name="list")(
            self.get_leaderboards
        )
        self.leaderboard_create = bot.leaderboard_group.command(
            name="create", description="Create a new leaderboard"
        )(self.leaderboard_create)

        bot.leaderboard_group.add_command(LeaderboardSubmitCog(bot))

        self.get_leaderboard_submissions = bot.leaderboard_group.command(
            name="show", description="Get all submissions for a leaderboard"
        )(self.get_leaderboard_submissions)

    async def get_leaderboards(self, interaction: discord.Interaction):
        """Display all leaderboards in a table format"""
        await interaction.response.defer()

        with self.bot.leaderboard_db as db:
            leaderboards = db.get_leaderboards()

        if not leaderboards:
            await send_discord_message(
                interaction, "No leaderboards found.", ephemeral=True
            )
            return

        # Create embed
        embed = discord.Embed(title="Active Leaderboards", color=discord.Color.blue())

        # Add fields for each leaderboard
        for lb in leaderboards:
            deadline_str = lb["deadline"].strftime("%Y-%m-%d %H:%M")
            embed.add_field(
                name=lb["name"], value=f"Deadline: {deadline_str}", inline=False
            )

        await interaction.followup.send(interaction, embed=embed)

    @discord.app_commands.describe(
        leaderboard_name="Name of the leaderboard",
        deadline="Competition deadline in the form: 'Y-m-d'",
        reference_code="Reference implementation of kernel. Also includes eval code.",
    )
    async def leaderboard_create(
        self,
        interaction: discord.Interaction,
        leaderboard_name: str,
        deadline: str,
        reference_code: discord.Attachment,
    ):
        # Try parsing with time first
        try:
            date_value = datetime.strptime(deadline, "%Y-%m-%d %H:%M")
        except ValueError:
            try:
                date_value = datetime.strptime(deadline, "%Y-%m-%d")
            except ValueError as ve:
                logger.error(f"Value Error: {str(ve)}", exc_info=True)
<<<<<<< HEAD
                await send_discord_message(
                    interaction,
=======
                await interaction.response.send_message(
>>>>>>> cab2dc0e
                    "Invalid date format. Please use YYYY-MM-DD or YYYY-MM-DD HH:MM",
                    ephemeral=True,
                )
                return
<<<<<<< HEAD

        # Ask the user to select GPUs
        view = GPUSelectionView([gpu.name for gpu in GitHubGPU])

        await send_discord_message(
            interaction,
            "Please select GPUs for this leaderboard.",
            view=view,
            ephemeral=True,
        )

        await view.wait()

=======

        # Ask the user to select GPUs
        view = GPUSelectionView([gpu.name for gpu in GitHubGPU])

        if interaction.response.is_done():
            await interaction.followup.send(
                "Please select GPUs for this leaderboard.",
                view=view,
                ephemeral=True,
            )
        else:
            await interaction.response.send_message(
                "Please select GPUs for this leaderboard.",
                view=view,
                ephemeral=True,
            )

        await view.wait()

>>>>>>> cab2dc0e
        try:
            # Read the template file
            template_content = await reference_code.read()

            with self.bot.leaderboard_db as db:
                err = db.create_leaderboard({
                    "name": leaderboard_name,
                    "deadline": date_value,
                    "reference_code": template_content.decode("utf-8"),
                    "gpu_types": view.selected_gpus,
                })

                if err:
                    if "duplicate key" in err:
<<<<<<< HEAD
                        await send_discord_message(
                            interaction,
=======
                        await interaction.followup.send(
>>>>>>> cab2dc0e
                            f'Error: Tried to create a leaderboard "{leaderboard_name}" that already exists.',
                            ephemeral=True,
                        )
                    else:
                        # Handle any other errors
                        logger.error(f"Error in leaderboard creation: {err}")
<<<<<<< HEAD
                        await send_discord_message(
                            interaction,
=======
                        await interaction.followup.send(
>>>>>>> cab2dc0e
                            "Error in leaderboard creation.",
                            ephemeral=True,
                        )
                    return

<<<<<<< HEAD
            await send_discord_message(
                interaction,
=======
            await interaction.followup.send(
>>>>>>> cab2dc0e
                f"Leaderboard '{leaderboard_name}'.\n"
                + f"Reference code: {reference_code}. Submission deadline: {date_value}",
                ephemeral=True,
            )

        except Exception as e:
            logger.error(f"Error in leaderboard creation: {e}")
            # Handle any other errors
<<<<<<< HEAD
            await send_discord_message(
                interaction,
=======
            await interaction.followup.send(
>>>>>>> cab2dc0e
                "Error in leaderboard creation.",
                ephemeral=True,
            )
            

    @discord.app_commands.describe(leaderboard_name="Name of the leaderboard")
    async def get_leaderboard_submissions(
        self,
        interaction: discord.Interaction,
        leaderboard_name: str,
    ):
        try:
            with self.bot.leaderboard_db as db:
                # TODO: query that gets leaderboard id given leaderboard name
                leaderboard_id = db.get_leaderboard(leaderboard_name)["id"]
                if not leaderboard_id:
                    await interaction.response.send_message(
                        f'Leaderboard "{leaderboard_name}" not found.', ephemeral=True
                    )
                    return

                submissions = db.get_leaderboard_submissions(leaderboard_name)

            if not submissions:
                await interaction.response.send_message(
                    f'No submissions found for "{leaderboard_name}".', ephemeral=True
                )
                return

            # Create embed
            embed = discord.Embed(
                title=f'Leaderboard Submissions for "{leaderboard_name}"',
                color=discord.Color.blue(),
            )

            for submission in submissions:
                user_id = await get_user_from_id(
                    submission["user_id"], interaction, self.bot
                )

                embed.add_field(
                    name=f"{user_id}: {submission['submission_name']}",
                    value=f"Submission speed: {submission['submission_score']}",
                    inline=False,
                )

            await interaction.response.send_message(embed=embed)
        except Exception as e:
            logger.error(str(e))
            if "'NoneType' object is not subscriptable" in str(e):
                await interaction.response.send_message(
                    f"The leaderboard '{leaderboard_name}' doesn't exist.",
                    ephemeral=True,
                )
            else:
                await interaction.response.send_message(
                    "An unknown error occurred.", ephemeral=True
                )<|MERGE_RESOLUTION|>--- conflicted
+++ resolved
@@ -5,11 +5,7 @@
 from consts import GitHubGPU, ModalGPU
 from discord import Interaction, SelectOption, app_commands, ui
 from discord.ext import commands
-<<<<<<< HEAD
 from utils import extract_score, get_user_from_id, send_discord_message, setup_logging
-=======
-from utils import extract_score, get_user_from_id, setup_logging
->>>>>>> cab2dc0e
 
 logger = setup_logging()
 
@@ -182,12 +178,8 @@
                 if interaction.user.nick is None
                 else interaction.user.nick
             )
-<<<<<<< HEAD
             await send_discord_message(
                 interaction,
-=======
-            await interaction.followup.send(
->>>>>>> cab2dc0e
                 "Successfully ran on GitHub runners!\n"
                 + f"Leaderboard '{leaderboard_name}'.\n"
                 + f"Submission title: {script.filename}.\n"
@@ -220,12 +212,8 @@
         # Retrieve the selected options
         select = interaction.data["values"]
         self.selected_gpus = select
-<<<<<<< HEAD
         await send_discord_message(
             interaction,
-=======
-        await interaction.response.send_message(
->>>>>>> cab2dc0e
             f"Selected GPUs: {', '.join(self.selected_gpus)}",
             ephemeral=True,
         )
@@ -293,17 +281,12 @@
                 date_value = datetime.strptime(deadline, "%Y-%m-%d")
             except ValueError as ve:
                 logger.error(f"Value Error: {str(ve)}", exc_info=True)
-<<<<<<< HEAD
                 await send_discord_message(
                     interaction,
-=======
-                await interaction.response.send_message(
->>>>>>> cab2dc0e
                     "Invalid date format. Please use YYYY-MM-DD or YYYY-MM-DD HH:MM",
                     ephemeral=True,
                 )
                 return
-<<<<<<< HEAD
 
         # Ask the user to select GPUs
         view = GPUSelectionView([gpu.name for gpu in GitHubGPU])
@@ -317,27 +300,6 @@
 
         await view.wait()
 
-=======
-
-        # Ask the user to select GPUs
-        view = GPUSelectionView([gpu.name for gpu in GitHubGPU])
-
-        if interaction.response.is_done():
-            await interaction.followup.send(
-                "Please select GPUs for this leaderboard.",
-                view=view,
-                ephemeral=True,
-            )
-        else:
-            await interaction.response.send_message(
-                "Please select GPUs for this leaderboard.",
-                view=view,
-                ephemeral=True,
-            )
-
-        await view.wait()
-
->>>>>>> cab2dc0e
         try:
             # Read the template file
             template_content = await reference_code.read()
@@ -352,35 +314,23 @@
 
                 if err:
                     if "duplicate key" in err:
-<<<<<<< HEAD
                         await send_discord_message(
                             interaction,
-=======
-                        await interaction.followup.send(
->>>>>>> cab2dc0e
                             f'Error: Tried to create a leaderboard "{leaderboard_name}" that already exists.',
                             ephemeral=True,
                         )
                     else:
                         # Handle any other errors
                         logger.error(f"Error in leaderboard creation: {err}")
-<<<<<<< HEAD
                         await send_discord_message(
                             interaction,
-=======
-                        await interaction.followup.send(
->>>>>>> cab2dc0e
                             "Error in leaderboard creation.",
                             ephemeral=True,
                         )
                     return
 
-<<<<<<< HEAD
             await send_discord_message(
                 interaction,
-=======
-            await interaction.followup.send(
->>>>>>> cab2dc0e
                 f"Leaderboard '{leaderboard_name}'.\n"
                 + f"Reference code: {reference_code}. Submission deadline: {date_value}",
                 ephemeral=True,
@@ -389,16 +339,11 @@
         except Exception as e:
             logger.error(f"Error in leaderboard creation: {e}")
             # Handle any other errors
-<<<<<<< HEAD
             await send_discord_message(
                 interaction,
-=======
-            await interaction.followup.send(
->>>>>>> cab2dc0e
                 "Error in leaderboard creation.",
                 ephemeral=True,
             )
-            
 
     @discord.app_commands.describe(leaderboard_name="Name of the leaderboard")
     async def get_leaderboard_submissions(
