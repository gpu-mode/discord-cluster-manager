import asyncio
import tempfile
import zipfile
from datetime import datetime, timedelta, timezone
from enum import Enum
from io import StringIO
from pathlib import Path
from typing import Callable, List, Optional, Type

import discord
from consts import (
    GPU_SELECTION,
    AllGPU,
    GitHubGPU,
    ModalGPU,
    SubmissionMode,
)
from discord import app_commands
from discord.ext import commands, tasks
from leaderboard_db import leaderboard_name_autocomplete
from task import LeaderboardTask, make_task
from ui.misc import DeleteConfirmationModal, GPUSelectionView
from ui.table import create_table
from utils import (
    get_user_from_id,
    send_discord_message,
    setup_logging,
)

logger = setup_logging()


async def leaderboard_dir_autocomplete(
    interaction: discord.Interaction,
    current: str,
) -> list[discord.app_commands.Choice[str]]:
    """Return leaderboard names that match the current typed name"""
    root = Path("examples")
    return [
        discord.app_commands.Choice(name=x.name, value=x.name) for x in root.iterdir() if x.is_dir()
    ]


class LeaderboardSubmitCog(app_commands.Group):
    def __init__(self, bot):
        super().__init__(name="submit", description="Submit to leaderboard")
        self.bot = bot

    async def async_submit_cog_job(
        self,
        interaction: discord.Interaction,
        leaderboard_name: str,
        script: discord.Attachment,
        command: Callable,
        task: LeaderboardTask,
        submission_content,
        gpu: AllGPU,
        runner_name: str,
        mode: SubmissionMode,
    ):
        discord_thread, result = await command(
            interaction,
            script,
            app_commands.Choice(
                name=gpu.name,
                value=gpu.value,
            ),
            task=task,
            mode=mode,
        )

        # no point going further if this already failed
        if discord_thread is None:
            return -1

        if mode == SubmissionMode.LEADERBOARD:
            pass
            # public leaderboard run
        elif mode == SubmissionMode.PRIVATE:
            pass
            # private leaderboard run
        else:
            return 0

        try:
            if result.success:
                user_id = (
                    interaction.user.global_name
                    if interaction.user.nick is None
                    else interaction.user.nick
                )

                if result.runs["test"].result["check"] != "pass":
                    await discord_thread.send(
                        f"Ran on {gpu.name} using {runner_name} runners!\n"
                        + f"Leaderboard '{leaderboard_name}'.\n"
                        + f"Submission title: {script.filename}.\n"
                        + f"Submission user: {user_id}.\n"
                    )
                    return

                # TODO: Make this more flexible, not just functional
                score = 0.0
                num_benchmarks = int(result.runs["benchmark"].result["benchmark-count"])
                for i in range(num_benchmarks):
                    score += float(result.runs["benchmark"].result[f"benchmark.{i}.mean"]) / 1e9
                score /= num_benchmarks

                with self.bot.leaderboard_db as db:
                    db.create_submission(
                        {
                            "submission_name": script.filename,
                            "submission_time": datetime.now(),
                            "leaderboard_name": leaderboard_name,
                            "code": submission_content,
                            "user_id": interaction.user.id,
                            "submission_score": score,
                            "gpu_type": gpu.name,
                        }
                    )

                await discord_thread.send(
                    f"Successfully ran on {gpu.name} using {runner_name} runners!\n"
                    + f"Leaderboard '{leaderboard_name}'.\n"
                    + f"Submission title: {script.filename}.\n"
                    + f"Submission user: {user_id}.\n"
                    + f"Runtime: {score:.9f} seconds.",
                )
        except Exception as e:
            logger.error("Error in leaderboard submission", exc_info=e)
            await discord_thread.send(
                f"Leaderboard submission to '{leaderboard_name}' on {gpu.name} "
                + f"using {runner_name} runners failed!\n",
            )

    async def select_gpu_view(
        self,
        interaction: discord.Interaction,
        leaderboard_name: str,
        gpus: List[str],
    ):
        """
        UI displayed to user to select GPUs that they want to use.
        """
        view = GPUSelectionView(gpus)

        await send_discord_message(
            interaction,
            f"Please select the GPU(s) for leaderboard: {leaderboard_name}.",
            view=view,
            ephemeral=True,
        )

        await view.wait()
        return view

    async def before_submit_hook(
        self,
        interaction: discord.Interaction,
        leaderboard_name: str,
        script: discord.Attachment,
    ):
        """
        Main logic to handle at the beginning of a user submission to a runner, to make
        sure reference code, deadlines, etc. are all correct.
        """
        # Read and convert reference code
        with self.bot.leaderboard_db as db:
            leaderboard_item = db.get_leaderboard(leaderboard_name)

            now = datetime.now()
            deadline = leaderboard_item["deadline"]

            if now.date() > deadline.date():
                await send_discord_message(
                    interaction,
                    f"The deadline to submit to {leaderboard_name} has passed.\n"
                    + f"It was {deadline.date()} and today is {now.date()}.",
                )
                return None

            if not leaderboard_item:
                await send_discord_message(
                    interaction,
                    f"Leaderboard {leaderboard_name} not found.",
                    ephemeral=True,
                )
                return None

            gpus = db.get_leaderboard_gpu_types(leaderboard_name)
            task = leaderboard_item["task"]

        # Read the template file
        submission_content = await script.read()

        try:
            submission_content = submission_content.decode()
        except UnicodeError:
            await send_discord_message(
                interaction, "Could not decode your file. Is it UTF-8?", ephemeral=True
            )
            return None

        return submission_content, task, gpus

    async def on_submit_hook(
        self,
        interaction: discord.Interaction,
        leaderboard_name: str,
        script: discord.Attachment,
        command: Callable,
        GPUsEnum: Type[Enum],
        runner_name: str,
        mode: SubmissionMode,
    ) -> int:
        """
        Called as the main body of a submission to route to the correct runner.
        """
        submission_content, task, gpus = await self.before_submit_hook(
            interaction,
            leaderboard_name,
            script,
        )

        # GPU selection View
        gpu_enums = {e.name for e in GPUsEnum}
        gpus = [gpu for gpu in gpus if gpu in gpu_enums]

        if len(gpus) == 0:
            await send_discord_message(
                interaction,
                "❌ No available GPUs for Leaderboard "
                + f"`{leaderboard_name}` on {runner_name} runner.",
            )
            return -1

        # if there is more than one candidate GPU, display UI to let user select,
        # otherwise just run on that GPU
        if not interaction.response.is_done():
            await interaction.response.defer(ephemeral=True)
        if len(gpus) == 1:
            await send_discord_message(
                interaction,
                f"Running on GPU: **{gpus[0]}**",
                ephemeral=True,
            )
            selected_gpus = gpus
        else:
            view = await self.select_gpu_view(interaction, leaderboard_name, gpus)
            selected_gpus = view.selected_gpus

        tasks = [
            self.async_submit_cog_job(
                interaction,
                leaderboard_name,
                script,
                command,
                task,
                submission_content,
                AllGPU[gpu],
                runner_name,
                mode,
            )
            for gpu in selected_gpus
        ]

        # also schedule secret run
        if mode == SubmissionMode.LEADERBOARD:
            tasks += [
                self.async_submit_cog_job(
                    interaction,
                    leaderboard_name,
                    script,
                    command,
                    task,
                    submission_content,
                    AllGPU[gpu],
                    runner_name,
                    SubmissionMode.PRIVATE,
                )
                for gpu in selected_gpus
            ]

        await asyncio.gather(*tasks)
        return 0

    async def interaction_check(self, interaction: discord.Interaction) -> bool:
        if interaction.channel_id != self.bot.leaderboard_submissions_id:
            await interaction.response.send_message(
                f"Please use submission commands in <#{self.bot.leaderboard_submissions_id}>",
                ephemeral=True,
            )
            return False
        return True

    async def submit(
        self,
        runner_name: str,
        interaction: discord.Interaction,
        leaderboard_name: str,
        script: discord.Attachment,
        mode: SubmissionMode,
    ):
        # Call Modal runner
        runner_cog = self.bot.get_cog(f"{runner_name}Cog")

        if not all([runner_cog]):
            await send_discord_message(interaction, f"❌ Required {runner_name} cogs not found!")
            return

        runner_command = runner_cog.submit_leaderboard

        try:
            return await self.on_submit_hook(
                interaction,
                leaderboard_name,
                script,
                runner_command,
                GPU_SELECTION[runner_name],
                runner_name,
                mode,
            )
        except Exception as e:
            logger.error("Error handling leaderboard submission", exc_info=e)
            # don't leak any information, but at least acknowledge that the command failed.
            await send_discord_message(
                interaction,
                f"An error occurred when submitting to leaderboard "
                f"`{leaderboard_name}` on runner `{runner_name}`.",
                ephemeral=True,
            )
            return -1

    @app_commands.command(name="modal", description="Submit leaderboard data for modal")
    @app_commands.describe(
        leaderboard_name="Name of the competition / kernel to optimize",
        script="The Python / CUDA script file to run",
    )
    @app_commands.autocomplete(leaderboard_name=leaderboard_name_autocomplete)
    async def submit_modal(
        self,
        interaction: discord.Interaction,
        leaderboard_name: str,
        script: discord.Attachment,
    ):
        return await self.submit(
            "Modal", interaction, leaderboard_name, script, mode=SubmissionMode.LEADERBOARD
        )

    @app_commands.command(name="github", description="Submit leaderboard data for GitHub")
    @app_commands.describe(
        leaderboard_name="Name of the competition / kernel to optimize",
        script="The Python / CUDA script file to run",
    )
    @app_commands.autocomplete(leaderboard_name=leaderboard_name_autocomplete)
    async def submit_github(
        self,
        interaction: discord.Interaction,
        leaderboard_name: str,
        script: discord.Attachment,
    ):
        return await self.submit(
            "GitHub", interaction, leaderboard_name, script, mode=SubmissionMode.LEADERBOARD
        )

    @app_commands.command(name="test", description="Start a testing/debugging run")
    @app_commands.describe(
        leaderboard_name="Name of the competition / kernel to optimize",
        runner="Name of the runner to run on",
        script="The Python / CUDA script file to run",
    )
    @app_commands.autocomplete(leaderboard_name=leaderboard_name_autocomplete)
    async def submit_test(
        self,
        interaction: discord.Interaction,
        runner: str,
        leaderboard_name: str,
        script: discord.Attachment,
    ):
        runner = {"github": "GitHub", "modal": "Modal"}[runner.lower()]
        return await self.submit(
            runner, interaction, leaderboard_name, script, mode=SubmissionMode.TEST
        )

    @app_commands.command(name="benchmark", description="Start a benchmarking run")
    @app_commands.describe(
        leaderboard_name="Name of the competition / kernel to optimize",
        runner="Name of the runner to run on",
        script="The Python / CUDA script file to run",
    )
    @app_commands.autocomplete(leaderboard_name=leaderboard_name_autocomplete)
    async def submit_bench(
        self,
        interaction: discord.Interaction,
        runner: str,
        leaderboard_name: str,
        script: discord.Attachment,
    ):
        runner = {"github": "GitHub", "modal": "Modal"}[runner.lower()]
        return await self.submit(
            runner, interaction, leaderboard_name, script, mode=SubmissionMode.BENCHMARK
        )


class LeaderboardCog(commands.Cog):
    def __init__(self, bot):
        self.bot: commands.Bot = bot

        bot.leaderboard_group.add_command(LeaderboardSubmitCog(bot))

        self.get_leaderboards = bot.leaderboard_group.command(
            name="list", description="Get all leaderboards"
        )(self.get_leaderboards)

        self.leaderboard_create = bot.leaderboard_group.command(
            name="create", description="Create a new leaderboard"
        )(self.leaderboard_create)

        self.leaderboard_create_local = bot.leaderboard_group.command(
            name="create-local", description="Create or update a leaderboard from a local directory"
        )(self.leaderboard_create_local)

        self.delete_leaderboard = bot.leaderboard_group.command(
            name="delete", description="Delete a leaderboard"
        )(self.delete_leaderboard)

        self.get_leaderboard_submissions = bot.leaderboard_group.command(
            name="show", description="Get all submissions for a leaderboard"
        )(self.get_leaderboard_submissions)

        self.get_user_leaderboard_submissions = bot.leaderboard_group.command(
            name="show-personal", description="Get all your submissions for a leaderboard"
        )(self.get_user_leaderboard_submissions)

        self.get_leaderboard_task = bot.leaderboard_group.command(
            name="task", description="Get leaderboard reference codes"
        )(self.get_leaderboard_task)

        # Start updating leaderboard
        self.leaderboard_update.start()

    # --------------------------------------------------------------------------
    # |                           LOOPING FUNCTIONS                            |
    # --------------------------------------------------------------------------
    @tasks.loop(minutes=1)
    async def leaderboard_update(self):
        """Task that updates the leaderboard every minute."""
        for guild in self.bot.guilds:
            channel = await self.ensure_channel_exists(guild, "active-leaderboards")

            # Get the pinned message or create a new one
            pinned_messages = await channel.pins()
            if pinned_messages:
                message = pinned_messages[0]
            else:
                message = await channel.send("Loading leaderboard...")
                await message.pin()

            # Update the leaderboard message
            embed, view = await self._get_leaderboard_helper()

            if embed:
                await message.edit(content="", embed=embed, view=view)
            else:
                await message.edit(content="No active leaderboards.")

    @leaderboard_update.before_loop
    async def before_leaderboard_update(self):
        """Wait for the bot to be ready before starting the task."""
        await self.bot.wait_until_ready()

    # --------------------------------------------------------------------------
    # |                           HELPER FUNCTIONS                              |
    # --------------------------------------------------------------------------
    async def ensure_channel_exists(self, guild, channel_name):
        """Ensure the leaderboard channel exists, and create it if not."""
        channel = discord.utils.get(guild.text_channels, name=channel_name)
        if not channel:
            channel = await guild.create_text_channel(channel_name)
        return channel

    async def admin_check(self, interaction: discord.Interaction) -> bool:
        if not interaction.user.get_role(self.bot.leaderboard_admin_role_id):
            return False
        return True

    async def creator_check(self, interaction: discord.Interaction) -> bool:
        if interaction.user.get_role(self.bot.leaderboard_creator_role_id):
            return True
        return False

    async def is_creator_check(
        self, interaction: discord.Interaction, leaderboard_name: str
    ) -> bool:
        with self.bot.leaderboard_db as db:
            leaderboard_item = db.get_leaderboard(leaderboard_name)
            if leaderboard_item["creator_id"] == interaction.user.id:
                return True
            return False

    async def _display_lb_submissions_helper(
        self,
        submissions,
        interaction,
        leaderboard_name: str,
        gpu: str,
        user_id: Optional[int] = None,
    ):
        """
        Display leaderboard submissions for a particular GPU to discord.
        Must be used as a follow-up currently.
        """

        if not interaction.response.is_done():
            await interaction.response.defer(ephemeral=True)

        if not submissions:
            await send_discord_message(
                interaction,
                f'No submissions found for "{leaderboard_name}".',
                ephemeral=True,
            )
            return

        # Create embed
        processed_submissions = [
            {
                "Rank": submission["rank"],
                "User": await get_user_from_id(submission["user_id"], interaction, self.bot),
                "Score": f"{submission['submission_score']:.9f}",
                "Submission Name": submission["submission_name"],
            }
            for submission in submissions
        ]

        title = f'Leaderboard Submissions for "{leaderboard_name}" on {gpu}'
        if user_id:
            title += f" for user {await get_user_from_id(user_id, interaction, self.bot)}"

        column_widths = {
            "Rank": 4,
            "User": 14,
            "Score": 12,
            "Submission Name": 14,
        }
        embed, view = create_table(
            title,
            processed_submissions,
            items_per_page=5,
            column_widths=column_widths,
        )

        await send_discord_message(
            interaction,
            "",
            embed=embed,
            view=view,
            ephemeral=True,
        )

    async def _get_submissions_helper(
        self,
        interaction: discord.Interaction,
        leaderboard_name: str,
        user_id: str = None,
    ):
        """Helper method to get leaderboard submissions with optional user filtering"""
        try:
            submissions = {}
            with self.bot.leaderboard_db as db:
                leaderboard_id = db.get_leaderboard(leaderboard_name)["id"]
                if not leaderboard_id:
                    await send_discord_message(
                        interaction,
                        f'Leaderboard "{leaderboard_name}" not found.',
                        ephemeral=True,
                    )
                    return

                gpus = db.get_leaderboard_gpu_types(leaderboard_name)
                for gpu in gpus:
                    submissions[gpu] = db.get_leaderboard_submissions(
                        leaderboard_name, gpu, user_id
                    )

            if not interaction.response.is_done():
                await interaction.response.defer(ephemeral=True)

            view = GPUSelectionView(gpus)
            await send_discord_message(
                interaction,
                f"Please select GPUs view for leaderboard: {leaderboard_name}.",
                view=view,
                ephemeral=True,
            )

            await view.wait()

            for gpu in view.selected_gpus:
                await self._display_lb_submissions_helper(
                    submissions[gpu],
                    interaction,
                    leaderboard_name,
                    gpu,
                    user_id,
                )

        except Exception as e:
            logger.error(str(e), exc_info=e)
            if "'NoneType' object is not subscriptable" in str(e):
                await send_discord_message(
                    interaction,
                    f"The leaderboard '{leaderboard_name}' doesn't exist.",
                    ephemeral=True,
                )
            else:
                await send_discord_message(
                    interaction, "An unknown error occurred.", ephemeral=True
                )

    async def _get_leaderboard_helper(self):
        """
        Helper for grabbing the leaderboard DB and forming the
        renderable item.
        """
        with self.bot.leaderboard_db as db:
            leaderboards = db.get_leaderboards()

        if not leaderboards:
            return None, None

        to_show = [
            {
                "Name": x["name"],
                "Deadline": x["deadline"].strftime("%Y-%m-%d %H:%M"),
                "GPU Types": ", ".join(x["gpu_types"]),
            }
            for x in leaderboards
        ]

        column_widths = {
            "Name": 18,
            "Deadline": 18,
            "GPU Types": 11,
        }
        embed, view = create_table(
            "Active Leaderboards",
            to_show,
            items_per_page=5,
            column_widths=column_widths,
        )

        return embed, view

    # --------------------------------------------------------------------------
    # |                           COMMANDS                                      |
    # --------------------------------------------------------------------------

    async def get_leaderboards(self, interaction: discord.Interaction):
        """Display all leaderboards in a table format"""
        await interaction.response.defer(ephemeral=True)

        embed, view = await self._get_leaderboard_helper()

        if not embed:
            await send_discord_message(interaction, "No leaderboards found.", ephemeral=True)
            return

        await send_discord_message(
            interaction,
            "",
            embed=embed,
            view=view,
            ephemeral=True,
        )

    @app_commands.describe(leaderboard_name="Name of the leaderboard")
    @app_commands.autocomplete(leaderboard_name=leaderboard_name_autocomplete)
    async def get_leaderboard_task(self, interaction: discord.Interaction, leaderboard_name: str):
        await interaction.response.defer(ephemeral=True)

        with self.bot.leaderboard_db as db:
            leaderboard_item = db.get_leaderboard(leaderboard_name)  # type: LeaderboardItem
            if not leaderboard_item:
                await send_discord_message(interaction, "Leaderboard not found.", ephemeral=True)
                return

        code = leaderboard_item["task"].files

        files = []
        for file_name, content in code.items():
            files.append(discord.File(fp=StringIO(content), filename=file_name))

        message = f"**Reference Code for {leaderboard_name}**\n"

        await send_discord_message(interaction, message, ephemeral=True, files=files)

    @discord.app_commands.describe(
        directory="Directory of the kernel definition. Also used as the leaderboard's name",
<<<<<<< HEAD
=======
        gpu="The GPU to submit to. Leave empty for interactive selection/multiple GPUs",
>>>>>>> ff9c47ba
    )
    @app_commands.autocomplete(directory=leaderboard_dir_autocomplete)
    @app_commands.choices(
        gpu=[app_commands.Choice(name=gpu.name, value=gpu.value) for gpu in GitHubGPU]
        + [app_commands.Choice(name=gpu.name, value=gpu.value) for gpu in ModalGPU]
    )
    async def leaderboard_create_local(
        self,
        interaction: discord.Interaction,
        directory: str,
        gpu: Optional[app_commands.Choice[str]],
    ):
        is_admin = await self.admin_check(interaction)
        if not is_admin:
            await send_discord_message(
                interaction,
                "Debug command, only for admins.",
                ephemeral=True,
            )
            return

        directory = Path("examples") / directory
        assert directory.resolve().is_relative_to(Path.cwd())
        task = make_task(directory)

<<<<<<< HEAD
        leaderboard_name = directory.name
=======
        # clearly mark this leaderboard as development-only
        leaderboard_name = directory.name + "-dev"
>>>>>>> ff9c47ba

        # create-local overwrites existing leaderboard
        with self.bot.leaderboard_db as db:
            db.delete_leaderboard(leaderboard_name)

        if await self.create_leaderboard_in_db(
            interaction,
            leaderboard_name,
            datetime.now(timezone.utc) + timedelta(days=365),
            task=task,
            gpu=gpu,
        ):
            await send_discord_message(
                interaction,
                f"Leaderboard '{leaderboard_name}' created.",
            )

    @discord.app_commands.describe(
        leaderboard_name="Name of the leaderboard",
        deadline="Competition deadline in the form: 'Y-m-d'",
        task_zip="Zipfile containing the task",
    )
    async def leaderboard_create(  # noqa: C901
        self,
        interaction: discord.Interaction,
        leaderboard_name: str,
        deadline: str,
        task_zip: discord.Attachment,
    ):
        is_admin = await self.admin_check(interaction)
        is_creator = await self.creator_check(interaction)
        thread = None
        if len(leaderboard_name) > 95:
            await send_discord_message(
                interaction,
                "Leaderboard name is too long. Please keep it under 95 characters.",
                ephemeral=True,
            )
            return

        if not (is_admin or is_creator):
            await send_discord_message(
                interaction,
                "You need the Leaderboard Creator role or the Leaderboard Admin role to use this command.",  # noqa: E501
                ephemeral=True,
            )
            return

        # Try parsing with time first
        try:
            date_value = datetime.strptime(deadline, "%Y-%m-%d %H:%M")
        except ValueError:
            try:
                date_value = datetime.strptime(deadline, "%Y-%m-%d")
            except ValueError as ve:
                logger.error(f"Value Error: {str(ve)}", exc_info=True)
                await send_discord_message(
                    interaction,
                    "Invalid date format. Please use YYYY-MM-DD or YYYY-MM-DD HH:MM",
                    ephemeral=True,
                )
                return

        if date_value < datetime.now():
            await send_discord_message(
                interaction,
                f"Deadline {date_value} has already passed.",
                ephemeral=True,
            )
            return

        try:
            # Read the template file
            with tempfile.TemporaryDirectory() as tmpdir:
                with tempfile.NamedTemporaryFile("w+b") as temp:
                    temp.write(await task_zip.read())
                    temp.flush()
                    with zipfile.ZipFile(temp, "r") as zip_ref:
                        zip_ref.extractall(tmpdir)

                contents = list(Path(tmpdir).iterdir())
                # support both a zipped directory, and files
                # directly in the zip
                if len(contents) == 1:
                    task = make_task(contents[0])
                else:
                    task = make_task(tmpdir)

            success = await self.create_leaderboard_in_db(
                interaction, leaderboard_name, date_value, task
            )
            if not success:
                return

            forum_channel = self.bot.get_channel(self.bot.leaderboard_forum_id)

            existing_threads = [
                thread for thread in forum_channel.threads if thread.name == leaderboard_name
            ]

            if not existing_threads:
                thread = await forum_channel.create_thread(
                    name=leaderboard_name,
                    content=(
                        f"# New Leaderboard: {leaderboard_name}\n\n"
                        f"**Deadline**: {date_value.strftime('%Y-%m-%d %H:%M')}\n\n"
                        "Submit your entries using `/submit github` or `/submit modal` in the submissions channel.\n\n"  # noqa: E501
                        f"Good luck to all participants! 🚀 <@&{self.bot.leaderboard_participant_role_id}>"  # noqa: E501
                    ),
                    auto_archive_duration=10080,  # 7 days
                )

                await send_discord_message(
                    interaction,
                    f"Leaderboard '{leaderboard_name}'.\n"
                    + f"Submission deadline: {date_value}"
                    + f"\nForum thread: {thread.thread.mention}",
                )
                return

        except discord.Forbidden:
            await send_discord_message(
                interaction,
                "Error: Bot doesn't have permission to create forum threads. Leaderboard was not created.",  # noqa: E501
                ephemeral=True,
            )
        except discord.HTTPException:
            await send_discord_message(
                interaction,
                "Error creating forum thread. Leaderboard was not created.",
                ephemeral=True,
            )
        except FileNotFoundError as e:
            file = Path(e.filename).name
            if file == "task.yml":
                await send_discord_message(
                    interaction,
                    "Error in leaderboard creation. Missing `task.yml`.",
                    ephemeral=True,
                )
            else:
                await send_discord_message(
                    interaction,
                    f"Error in leaderboard creation. Could not find `{file}`.",
                    ephemeral=True,
                )
        except zipfile.BadZipFile:
            # Handle any other errors
            await send_discord_message(
                interaction,
                "Error in leaderboard creation. Is the uploaded file a valid zip archive?",
                ephemeral=True,
            )
        except Exception as e:
            logger.error(f"Error in leaderboard creation: {e}", exc_info=e)
            # Handle any other errors
            await send_discord_message(
                interaction,
                "Error in leaderboard creation.",
                ephemeral=True,
            )
        if thread:
            await thread.thread.delete()

        with self.bot.leaderboard_db as db:  # Cleanup in case lb was created
            db.delete_leaderboard(leaderboard_name)

    async def create_leaderboard_in_db(
        self,
        interaction: discord.Interaction,
        leaderboard_name: str,
        date_value: datetime,
        task: LeaderboardTask,
        gpu: Optional[str] = None,
    ) -> bool:
        if gpu is None:
            # Ask the user to select GPUs
            view = GPUSelectionView(
                [gpu.name for gpu in GitHubGPU] + [gpu.name for gpu in ModalGPU]
            )

            await send_discord_message(
                interaction,
                "Please select GPUs for this leaderboard.",
                view=view,
                ephemeral=True,
            )

            await view.wait()
            selected_gpus = view.selected_gpus
        else:
            selected_gpus = [gpu]

        with self.bot.leaderboard_db as db:
            err = db.create_leaderboard(
                {
                    "name": leaderboard_name,
                    "deadline": date_value,
                    "task": task,
                    "gpu_types": selected_gpus,
                    "creator_id": interaction.user.id,
                }
            )

            if err:
                if "duplicate key" in err:
                    await send_discord_message(
                        interaction,
                        "Error: Tried to create a leaderboard "
                        f'"{leaderboard_name}" that already exists.',
                        ephemeral=True,
                    )
                else:
                    # Handle any other errors
                    logger.error(f"Error in leaderboard creation: {err}")
                    await send_discord_message(
                        interaction,
                        "Error in leaderboard creation.",
                        ephemeral=True,
                    )
                return False

            return True

    @discord.app_commands.describe(leaderboard_name="Name of the leaderboard")
    @app_commands.autocomplete(leaderboard_name=leaderboard_name_autocomplete)
    async def get_leaderboard_submissions(
        self,
        interaction: discord.Interaction,
        leaderboard_name: str,
    ):
        await self._get_submissions_helper(interaction, leaderboard_name)

    @discord.app_commands.describe(leaderboard_name="Name of the leaderboard")
    @app_commands.autocomplete(leaderboard_name=leaderboard_name_autocomplete)
    async def get_user_leaderboard_submissions(
        self,
        interaction: discord.Interaction,
        leaderboard_name: str,
    ):
        await self._get_submissions_helper(interaction, leaderboard_name, str(interaction.user.id))

    @discord.app_commands.describe(leaderboard_name="Name of the leaderboard")
    @discord.app_commands.autocomplete(leaderboard_name=leaderboard_name_autocomplete)
    async def delete_leaderboard(self, interaction: discord.Interaction, leaderboard_name: str):
        is_admin = await self.admin_check(interaction)
        is_creator = await self.creator_check(interaction)
        is_creator_of_leaderboard = await self.is_creator_check(interaction, leaderboard_name)

        if not (is_admin):
            if not is_creator:
                await send_discord_message(
                    interaction,
                    "You need the Leaderboard Creator role or the Leaderboard Admin role to use this command.",  # noqa: E501
                    ephemeral=True,
                )
                return
            if not is_creator_of_leaderboard:
                await send_discord_message(
                    interaction,
                    "You need to be the creator of the leaderboard to use this command.",
                    ephemeral=True,
                )
                return

        modal = DeleteConfirmationModal("leaderboard", leaderboard_name, self.bot.leaderboard_db)

        forum_channel = self.bot.get_channel(self.bot.leaderboard_forum_id)
        threads = [thread for thread in forum_channel.threads if thread.name == leaderboard_name]

        if threads:
            thread = threads[0]
            new_name = (
                f"{leaderboard_name} - archived at {datetime.now().strftime('%Y-%m-%d %H:%M:%S')}"
            )
            await thread.edit(name=new_name, archived=True)

        await interaction.response.send_modal(modal)<|MERGE_RESOLUTION|>--- conflicted
+++ resolved
@@ -697,10 +697,7 @@
 
     @discord.app_commands.describe(
         directory="Directory of the kernel definition. Also used as the leaderboard's name",
-<<<<<<< HEAD
-=======
         gpu="The GPU to submit to. Leave empty for interactive selection/multiple GPUs",
->>>>>>> ff9c47ba
     )
     @app_commands.autocomplete(directory=leaderboard_dir_autocomplete)
     @app_commands.choices(
@@ -726,12 +723,8 @@
         assert directory.resolve().is_relative_to(Path.cwd())
         task = make_task(directory)
 
-<<<<<<< HEAD
-        leaderboard_name = directory.name
-=======
         # clearly mark this leaderboard as development-only
         leaderboard_name = directory.name + "-dev"
->>>>>>> ff9c47ba
 
         # create-local overwrites existing leaderboard
         with self.bot.leaderboard_db as db:
