import asyncio
from datetime import datetime, timedelta
from io import StringIO
from typing import TYPE_CHECKING, List, Optional

import discord
from consts import (
    SubmissionMode,
    get_gpu_by_name,
)
from discord import app_commands
from discord.ext import commands
from leaderboard_db import leaderboard_name_autocomplete
from report import MultiProgressReporter
from submission import SubmissionRequest, prepare_submission
from ui.misc import GPUSelectionView
from ui.table import create_table
from utils import (
    LeaderboardItem,
    LeaderboardRankedEntry,
    RunItem,
    SubmissionItem,
    format_time,
    get_user_from_id,
    send_discord_message,
    setup_logging,
    with_error_handling,
)

if TYPE_CHECKING:
    from ..bot import ClusterBot

logger = setup_logging()


class LeaderboardSubmitCog(app_commands.Group):
    def __init__(self, bot: "ClusterBot"):
        super().__init__(name="submit", description="Submit to leaderboard")
        self.bot = bot

    async def select_gpu_view(
        self,
        interaction: discord.Interaction,
        leaderboard_name: str,
        gpus: List[str],
    ):
        """
        UI displayed to user to select GPUs that they want to use.
        """
        view = GPUSelectionView(gpus)

        await send_discord_message(
            interaction,
            f"Please select the GPU(s) for leaderboard: {leaderboard_name}.",
            view=view,
            ephemeral=True,
        )

        await view.wait()
        return view

    async def on_submit_hook(  # noqa: C901
        self,
        interaction: discord.Interaction,
        leaderboard_name: Optional[str],
        script: discord.Attachment,
        mode: SubmissionMode,
        cmd_gpus: Optional[List[str]],
    ) -> int:
        """
        Called as the main body of a submission to route to the correct runner.
        """
        # Read the template file
        submission_content = await script.read()

        try:
            submission_content = submission_content.decode()
        except UnicodeError:
            await send_discord_message(
                interaction, "Could not decode your file. Is it UTF-8?", ephemeral=True
            )
            return -1

        req = SubmissionRequest(
            code=submission_content,
            file_name=script.filename,
            user_id=interaction.user.id,
            gpus=cmd_gpus,
            leaderboard=leaderboard_name,
        )
        req = prepare_submission(req, self.bot.leaderboard_db)

        # if there is more than one candidate GPU, display UI to let user select,
        # otherwise just run on that GPU
        if not interaction.response.is_done():
            await interaction.response.defer(ephemeral=True)

        if req.gpus is None:
            view = await self.select_gpu_view(interaction, leaderboard_name, req.task_gpus)
            selected_gpus = view.selected_gpus
        else:
            selected_gpus = req.gpus

        selected_gpus = [get_gpu_by_name(gpu) for gpu in selected_gpus]

        command = self.bot.get_cog("SubmitCog").submit_leaderboard

        user_name = interaction.user.global_name or interaction.user.name
        # Create a submission entry in the database
        with self.bot.leaderboard_db as db:
            sub_id = db.create_submission(
                leaderboard=req.leaderboard,
                file_name=script.filename,
                code=submission_content,
                user_id=interaction.user.id,
                time=datetime.now(),
                user_name=user_name,
            )

        run_msg = f"Submission **{sub_id}**: `{script.filename}` for `{req.leaderboard}`"
        reporter = MultiProgressReporter(interaction, run_msg)
        try:
            tasks = [
                command(
                    sub_id,
                    submission_content,
                    script.filename,
                    gpu,
                    reporter.add_run(f"{gpu.name} on {gpu.runner}"),
                    req.task,
                    mode,
                    None,
                )
                for gpu in selected_gpus
            ]

            # also schedule secret run
            if mode == SubmissionMode.LEADERBOARD:
                tasks += [
                    command(
                        sub_id,
                        submission_content,
                        script.filename,
                        gpu,
                        reporter.add_run(f"{gpu.name} on {gpu.runner} (secret)"),
                        req.task,
                        SubmissionMode.PRIVATE,
                        req.secret_seed,
                    )
                    for gpu in selected_gpus
                ]
            await reporter.show()
            await asyncio.gather(*tasks)
        finally:
            with self.bot.leaderboard_db as db:
                db.mark_submission_done(sub_id)

        if mode == SubmissionMode.LEADERBOARD:
            await self.post_submit_hook(interaction, sub_id)
        return sub_id

    def generate_run_verdict(self, run: RunItem, sub_data: SubmissionItem):
        medals = {1: "🥇 First", 2: "🥈 Second", 3: "🥉 Third"}

        # get the competition
        with self.bot.leaderboard_db as db:
            competition = db.get_leaderboard_submissions(
                sub_data["leaderboard_name"], run["runner"]
            )
        # compare against the competition
        other_by_user = False
        run_time = float(run["score"])
        score_text = format_time(run_time * 1e9)

        for entry in competition:
            # can we find our own run? Only if it is the fastest submission by this user
            if entry["submission_id"] == sub_data["submission_id"]:
                rank = entry["rank"]
                if 1 <= rank <= 3:
                    return f"> {medals[rank]} place on {run['runner']}: {score_text}"
                elif rank <= 10:
                    return f"> {rank}th place on {run['runner']}: {score_text}"
                else:
                    return f"> Personal best on {run['runner']}: {score_text}"
            elif entry["user_id"] == sub_data["user_id"]:
                other_by_user = True
        if other_by_user:
            # User already has a submission that is faster
            return f"> Successful on {run['runner']}: {score_text}"
        else:
            # no submission by the user exists
            return f"> 🍾 First successful submission on {run['runner']}: {score_text}"

    async def post_submit_hook(self, interaction: discord.Interaction, sub_id: int):
        with self.bot.leaderboard_db as db:
            sub_data: SubmissionItem = db.get_submission_by_id(sub_id)

        result_lines = []
        for run in sub_data["runs"]:
            if (
                not run["secret"]
                and run["mode"] == SubmissionMode.LEADERBOARD.value
                and run["passed"]
            ):
                result_lines.append(self.generate_run_verdict(run, sub_data))

        if len(result_lines) > 0:
            await send_discord_message(
                interaction,
                f"{interaction.user.mention}'s submission with id `{sub_id}` to leaderboard `{sub_data['leaderboard_name']}`:\n"  # noqa: E501
                + "\n".join(result_lines),
            )

    async def interaction_check(self, interaction: discord.Interaction) -> bool:
        if interaction.channel_id != self.bot.leaderboard_submissions_id:
            await interaction.response.send_message(
                f"Submissions are only allowed in <#{self.bot.leaderboard_submissions_id}> channel",
                ephemeral=True,
            )
            return False
        return True

    async def submit(
        self,
        interaction: discord.Interaction,
        leaderboard_name: Optional[str],
        script: discord.Attachment,
        mode: SubmissionMode,
        gpu: Optional[str],
    ):
        if not self.bot.accepts_jobs:
            await send_discord_message(
                interaction,
                "The bot is currently not accepting any new submissions, please try again later.",
                ephemeral=True,
            )
            return

        if gpu is not None:
            gpu = [gpu.strip() for gpu in gpu.split(",")]

        return await self.on_submit_hook(interaction, leaderboard_name, script, mode, gpu)

    @app_commands.command(name="test", description="Start a testing/debugging run")
    @app_commands.describe(
        leaderboard_name="Name of the competition / kernel to optimize",
        script="The Python / CUDA script file to run",
        gpu="Select GPU. Leave empty for interactive or automatic selection.",
    )
    @app_commands.autocomplete(leaderboard_name=leaderboard_name_autocomplete)
    @with_error_handling
    async def submit_test(
        self,
        interaction: discord.Interaction,
        script: discord.Attachment,
        leaderboard_name: Optional[str] = None,
        gpu: Optional[str] = None,
    ):
        return await self.submit(
            interaction, leaderboard_name, script, mode=SubmissionMode.TEST, gpu=gpu
        )

    @app_commands.command(name="benchmark", description="Start a benchmarking run")
    @app_commands.describe(
        leaderboard_name="Name of the competition / kernel to optimize",
        script="The Python / CUDA script file to run",
        gpu="Select GPU. Leave empty for interactive or automatic selection.",
    )
    @app_commands.autocomplete(leaderboard_name=leaderboard_name_autocomplete)
    @with_error_handling
    async def submit_bench(
        self,
        interaction: discord.Interaction,
        script: discord.Attachment,
        leaderboard_name: Optional[str],
        gpu: Optional[str],
    ):
        return await self.submit(
            interaction, leaderboard_name, script, mode=SubmissionMode.BENCHMARK, gpu=gpu
        )

    @app_commands.command(
        name="ranked", description="Start a ranked run for an official leaderboard submission"
    )
    @app_commands.describe(
        leaderboard_name="Name of the competition / kernel to optimize",
        script="The Python / CUDA script file to run",
        gpu="Select GPU. Leave empty for interactive or automatic selection.",
    )
    @app_commands.autocomplete(leaderboard_name=leaderboard_name_autocomplete)
    @with_error_handling
    async def submit_ranked(
        self,
        interaction: discord.Interaction,
        script: discord.Attachment,
        leaderboard_name: Optional[str] = None,
        gpu: Optional[str] = None,
    ):
        return await self.submit(
            interaction, leaderboard_name, script, mode=SubmissionMode.LEADERBOARD, gpu=gpu
        )


async def lang_autocomplete(
    interaction: discord.Interaction,
    current: str,
) -> list[discord.app_commands.Choice[str]]:
    """
    "Autocompletion" for language selection in template command.
    This does not really autocomplete; I just provides a drop-down
    with all _available_ languages for the chosen leaderboard
    (opposed to a Choice argument, which cannot adapt).
    """
    lb = interaction.namespace["leaderboard_name"]
    bot = interaction.client

    with bot.leaderboard_db as db:
        leaderboard_item = db.get_leaderboard(lb)  # type: LeaderboardItem
        if not leaderboard_item:
            raise ValueError("Invalid leaderboard")

    candidates = leaderboard_item["task"].templates
    return [discord.app_commands.Choice(name=c, value=c) for c in candidates]


def add_header_to_template(lang: str, lb: LeaderboardItem):
    template_file = lb["task"].templates[lang]

    comment_char = {"CUDA": "//", "Python": "#", "Triton": "#", "HIP": "#"}[lang]

    description_comment = [
        f"{comment_char} > {line}" for line in lb["task"].description.splitlines()
    ]
    header = f"""
{comment_char}!POPCORN leaderboard {lb["name"]}

{comment_char} This is a submission template for popcorn leaderboard '{lb["name"]}'.
{comment_char} Your task is as follows:
{str.join("\n", description_comment)}
{comment_char} The deadline for this leaderboard is {lb["deadline"]}

{comment_char} You can automatically route this file to specific GPUs by adding a line
{comment_char} `{comment_char}!POPCORN gpus <GPUs>` to the header of this file.
{comment_char} Happy hacking!

"""[1:]
    return header + template_file + "\n"


class LeaderboardCog(commands.Cog):
    def __init__(self, bot: "ClusterBot"):
        self.bot = bot

        bot.leaderboard_group.add_command(LeaderboardSubmitCog(bot))

        self.get_leaderboards = bot.leaderboard_group.command(
            name="list", description="Get all leaderboards"
        )(self.get_leaderboards)

        self.get_leaderboard_submissions = bot.leaderboard_group.command(
            name="show", description="Get all submissions for a leaderboard"
        )(self.get_leaderboard_submissions)

        self.get_user_leaderboard_submissions = bot.leaderboard_group.command(
            name="show-personal", description="Get all your submissions for a leaderboard"
        )(self.get_user_leaderboard_submissions)

        self.get_leaderboard_task = bot.leaderboard_group.command(
            name="task", description="Get leaderboard reference codes"
        )(self.get_leaderboard_task)

        self.get_task_template = bot.leaderboard_group.command(
            name="template", description="Get a starter template file for a task"
        )(self.get_task_template)

        self.get_submission_by_id = bot.leaderboard_group.command(
            name="get-submission", description="Retrieve one of your past submissions"
        )(self.get_submission_by_id)

<<<<<<< HEAD
        self.get_help = bot.leaderboard_group.command(
            name="help", description="Get a summary of commands and a link to the documentation"
        )(self.get_help)

        # Start updating leaderboard
        self.leaderboard_update.start()

    # --------------------------------------------------------------------------
    # |                           LOOPING FUNCTIONS                            |
    # --------------------------------------------------------------------------
    @tasks.loop(minutes=1)
    async def leaderboard_update(self):
        """Task that updates the leaderboard every minute."""
        for guild in self.bot.guilds:
            channel = await self.ensure_channel_exists(guild, "active-leaderboards")

            # Get the pinned message or create a new one
            pinned_messages = await channel.pins()
            if pinned_messages:
                message = pinned_messages[0]
            else:
                message = await channel.send("Loading leaderboard...")
                await message.pin()

            # Update the leaderboard message
            embed, view = await self._get_leaderboard_helper()

            if embed:
                await message.edit(content="", embed=embed, view=view)
            else:
                await message.edit(content="There are currently no active leaderboards.")

    @leaderboard_update.before_loop
    async def before_leaderboard_update(self):
        """Wait for the bot to be ready before starting the task."""
        await self.bot.wait_until_ready()

=======
>>>>>>> 7193d047
    # --------------------------------------------------------------------------
    # |                           HELPER FUNCTIONS                              |
    # --------------------------------------------------------------------------

    async def _display_lb_submissions_helper(
        self,
        submissions: list[LeaderboardRankedEntry],
        interaction,
        leaderboard_name: str,
        gpu: str,
        user_id: Optional[int] = None,
    ):
        """
        Display leaderboard submissions for a particular GPU to discord.
        Must be used as a follow-up currently.
        """

        if not interaction.response.is_done():
            await interaction.response.defer(ephemeral=True)

        if not submissions:
            await send_discord_message(
                interaction,
                f"There are currently no submissions for leaderboard `{leaderboard_name}`.",
                ephemeral=True,
            )
            return

        # Create embed
        if user_id is None:
            processed_submissions = [
                {
                    "Rank": submission["rank"],
                    "User": await get_user_from_id(self.bot, submission["user_id"]),
                    "Score": f"{format_time(float(submission['submission_score']) * 1e9)}",
                    "Submission Name": submission["submission_name"],
                }
                for submission in submissions
            ]
            column_widths = {
                "Rank": 4,
                "User": 14,
                "Score": 12,
                "Submission Name": 14,
            }
        else:

            def _time(t: datetime):
                if (datetime.now(tz=t.tzinfo) - t) > timedelta(hours=24):
                    return t.strftime("%y-%m-%d")
                else:
                    return t.strftime("%H:%M:%S")

            processed_submissions = [
                {
                    "Rank": submission["rank"],
                    "ID": submission["submission_id"],
                    "Score": f"{format_time(float(submission['submission_score']) * 1e9)}",
                    "Submission Name": submission["submission_name"],
                    "Time": _time(submission["submission_time"]),
                }
                for submission in submissions
            ]
            column_widths = {
                "ID": 5,
                "Rank": 4,
                "Score": 10,
                "Submission Name": 14,
                "Time": 8,
            }

        title = f'Leaderboard Submissions for "{leaderboard_name}" on {gpu}'
        if user_id:
            title += f" for user {await get_user_from_id(self.bot, user_id)}"

        embed, view = create_table(
            title,
            processed_submissions,
            items_per_page=5,
            column_widths=column_widths,
        )

        await send_discord_message(
            interaction,
            "",
            embed=embed,
            view=view,
            ephemeral=True,
        )

    async def _get_submissions_helper(
        self,
        interaction: discord.Interaction,
        leaderboard_name: str,
        user_id: str = None,
    ):
        """Helper method to get leaderboard submissions with optional user filtering"""
        try:
            submissions = {}
            with self.bot.leaderboard_db as db:
                leaderboard_id = db.get_leaderboard(leaderboard_name)["id"]
                if not leaderboard_id:
                    await send_discord_message(
                        interaction,
                        f'Leaderboard "{leaderboard_name}" not found.',
                        ephemeral=True,
                    )
                    return

                gpus = db.get_leaderboard_gpu_types(leaderboard_name)
                for gpu in gpus:
                    submissions[gpu] = db.get_leaderboard_submissions(
                        leaderboard_name, gpu, user_id
                    )

            if not interaction.response.is_done():
                await interaction.response.defer(ephemeral=True)

            view = GPUSelectionView(gpus)
            await send_discord_message(
                interaction,
                f"Please select GPUs to view for leaderboard `{leaderboard_name}`. ",
                view=view,
                ephemeral=True,
            )

            await view.wait()

            for gpu in view.selected_gpus:
                await self._display_lb_submissions_helper(
                    submissions[gpu],
                    interaction,
                    leaderboard_name,
                    gpu,
                    user_id,
                )

        except Exception as e:
            logger.error(str(e), exc_info=e)
            if "'NoneType' object is not subscriptable" in str(e):
                await send_discord_message(
                    interaction,
                    f"The leaderboard '{leaderboard_name}' doesn't exist.",
                    ephemeral=True,
                )
            else:
                await send_discord_message(
                    interaction, "An unknown error occurred.", ephemeral=True
                )

    async def _get_leaderboard_helper(self):
        """
        Helper for grabbing the leaderboard DB and forming the
        renderable item.
        """
        with self.bot.leaderboard_db as db:
            leaderboards = db.get_leaderboards()

        if not leaderboards:
            return None, None

        to_show = [
            {
                "Name": x["name"],
                "Deadline": x["deadline"].strftime("%Y-%m-%d %H:%M"),
                "GPU Types": ", ".join(x["gpu_types"]),
            }
            for x in leaderboards
        ]

        column_widths = {
            "Name": 18,
            "Deadline": 18,
            "GPU Types": 11,
        }
        embed, view = create_table(
            "Active Leaderboards",
            to_show,
            items_per_page=5,
            column_widths=column_widths,
        )

        return embed, view

    # --------------------------------------------------------------------------
    # |                           COMMANDS                                      |
    # --------------------------------------------------------------------------

    @with_error_handling
    async def get_leaderboards(self, interaction: discord.Interaction):
        """Display all leaderboards in a table format"""
        await interaction.response.defer(ephemeral=True)

        embed, view = await self._get_leaderboard_helper()

        if not embed:
            await send_discord_message(
                interaction, "There are currently no active leaderboards.", ephemeral=True
            )
            return

        await send_discord_message(
            interaction,
            "",
            embed=embed,
            view=view,
            ephemeral=True,
        )

    @app_commands.describe(leaderboard_name="Name of the leaderboard")
    @app_commands.autocomplete(leaderboard_name=leaderboard_name_autocomplete)
    @with_error_handling
    async def get_leaderboard_task(self, interaction: discord.Interaction, leaderboard_name: str):
        await interaction.response.defer(ephemeral=True)

        with self.bot.leaderboard_db as db:
            leaderboard_item = db.get_leaderboard(leaderboard_name)  # type: LeaderboardItem
            if not leaderboard_item:
                await send_discord_message(
                    interaction,
                    f"Leaderboard with name `{leaderboard_name}` not found.",
                    ephemeral=True,
                )
                return

        code = leaderboard_item["task"].files

        files = []
        for file_name, content in code.items():
            files.append(discord.File(fp=StringIO(content), filename=file_name))

        message = f"**Reference Code for {leaderboard_name}**\n"

        await send_discord_message(interaction, message, ephemeral=True, files=files)

    @app_commands.describe(
        leaderboard_name="Name of the leaderboard",
        lang="The programming language for which to download a template file.",
    )
    @app_commands.autocomplete(
        leaderboard_name=leaderboard_name_autocomplete, lang=lang_autocomplete
    )
    @with_error_handling
    async def get_task_template(
        self, interaction: discord.Interaction, leaderboard_name: str, lang: str
    ):
        await interaction.response.defer(ephemeral=True)

        try:
            with self.bot.leaderboard_db as db:
                leaderboard_item = db.get_leaderboard(leaderboard_name)  # type: LeaderboardItem
                if not leaderboard_item:
                    await send_discord_message(
                        interaction,
                        f"Leaderboard with name `{leaderboard_name}` not found.",
                        ephemeral=True,
                    )
                    return

            if lang not in leaderboard_item["task"].templates:
                langs = "\n".join(
                    (f"* {lang} " for lang in leaderboard_item["task"].templates.keys())
                )
                await send_discord_message(
                    interaction,
                    f"Leaderboard `{leaderboard_name}` does not have a template for `{lang}`.\n"  # noqa: E501
                    f"Choose one of:\n{langs}",
                    ephemeral=True,
                )
                return

            template = add_header_to_template(lang, leaderboard_item)
            ext = {"CUDA": "cu", "Python": "py", "Triton": "py", "HIP": "py"}
            file_name = f"{leaderboard_name}.{ext[lang]}"
            file = discord.File(fp=StringIO(template), filename=file_name)
            message = f"**Starter code for leaderboard `{leaderboard_name}`**\n"
            await send_discord_message(interaction, message, ephemeral=True, file=file)
        except Exception as E:
            logger.exception(
                "Error fetching template %s for %s", lang, leaderboard_name, exc_info=E
            )
            await send_discord_message(
                interaction,
                f"Could not find a template with language `{lang}` for leaderboard `{leaderboard_name}`",  # noqa: E501
                ephemeral=True,
            )
            return

    @discord.app_commands.describe(leaderboard_name="Name of the leaderboard")
    @app_commands.autocomplete(leaderboard_name=leaderboard_name_autocomplete)
    @with_error_handling
    async def get_leaderboard_submissions(
        self,
        interaction: discord.Interaction,
        leaderboard_name: str,
    ):
        await self._get_submissions_helper(interaction, leaderboard_name)

    @discord.app_commands.describe(leaderboard_name="Name of the leaderboard")
    @app_commands.autocomplete(leaderboard_name=leaderboard_name_autocomplete)
    @with_error_handling
    async def get_user_leaderboard_submissions(
        self,
        interaction: discord.Interaction,
        leaderboard_name: str,
    ):
        await self._get_submissions_helper(interaction, leaderboard_name, str(interaction.user.id))

    @discord.app_commands.describe(submission_id="ID of the submission")
    @with_error_handling
    async def get_submission_by_id(
        self,
        interaction: discord.Interaction,
        submission_id: int,
    ):
        with self.bot.leaderboard_db as db:
            sub: SubmissionItem = db.get_submission_by_id(submission_id)

        # allowed/possible to see submission
        if sub is None or int(sub["user_id"]) != interaction.user.id:
            await send_discord_message(
                interaction,
                f"Submission with id `{submission_id}` is not one of your submissions",
                ephemeral=True,
            )
            return

        msg = f"# Submission {submission_id}\n"
        msg += f"submitted on {sub['submission_time']}"
        msg += f" to leaderboard `{sub['leaderboard_name']}`."
        if not sub["done"]:
            msg += "\n*Submission is still running!*\n"

        file = discord.File(fp=StringIO(sub["code"]), filename=sub["file_name"])

        if len(sub["runs"]) > 0:
            msg += "\nRuns:\n"
        for run in sub["runs"]:
            if run["secret"]:
                continue

            msg += f" * {run['mode']} on {run['runner']}: "
            if run["score"] is not None and run["passed"]:
                msg += f"{run['score']}"
            else:
                msg += "pass" if run["passed"] else "fail"
            msg += "\n"

        await send_discord_message(interaction, msg, ephemeral=True, file=file)

    # Help
    @with_error_handling
    async def get_help(
        self,
        interaction: discord.Interaction,
    ):
        help_message = """
# Leaderboard Commands Help

## Basic Commands
- `/get-api-url` \
- For popcorn-cli users, get the API URL
- `/leaderboard list` \
- View all active leaderboards
- `/leaderboard help` \
- Show this help message
- `/leaderboard show <leaderboard_name>` \
- View all submissions for a leaderboard
- `/leaderboard show-personal <leaderboard_name>` \
- View your submissions for a leaderboard

## Submission Commands
- `/leaderboard submit ranked <leaderboard_name> <script>` \
- Submit a ranked run for a leaderboard
- `/leaderboard submit test <leaderboard_name> <script>` \
- Test your submission without affecting rankings
- `/leaderboard get-submission <submission_id>` \
- Retrieve one of your past submissions

## Task Information
- `/leaderboard task <leaderboard_name>` \
- Get reference code for a leaderboard
- `/leaderboard template <leaderboard_name> <language>` \
- Get a starter template for a task

## Documentation
For more detailed information, visit our documentation:
https://gpu-mode.github.io/discord-cluster-manager/docs/intro/
"""
        await send_discord_message(interaction, help_message, ephemeral=True)<|MERGE_RESOLUTION|>--- conflicted
+++ resolved
@@ -377,46 +377,7 @@
             name="get-submission", description="Retrieve one of your past submissions"
         )(self.get_submission_by_id)
 
-<<<<<<< HEAD
-        self.get_help = bot.leaderboard_group.command(
-            name="help", description="Get a summary of commands and a link to the documentation"
-        )(self.get_help)
-
-        # Start updating leaderboard
-        self.leaderboard_update.start()
-
-    # --------------------------------------------------------------------------
-    # |                           LOOPING FUNCTIONS                            |
-    # --------------------------------------------------------------------------
-    @tasks.loop(minutes=1)
-    async def leaderboard_update(self):
-        """Task that updates the leaderboard every minute."""
-        for guild in self.bot.guilds:
-            channel = await self.ensure_channel_exists(guild, "active-leaderboards")
-
-            # Get the pinned message or create a new one
-            pinned_messages = await channel.pins()
-            if pinned_messages:
-                message = pinned_messages[0]
-            else:
-                message = await channel.send("Loading leaderboard...")
-                await message.pin()
-
-            # Update the leaderboard message
-            embed, view = await self._get_leaderboard_helper()
-
-            if embed:
-                await message.edit(content="", embed=embed, view=view)
-            else:
-                await message.edit(content="There are currently no active leaderboards.")
-
-    @leaderboard_update.before_loop
-    async def before_leaderboard_update(self):
-        """Wait for the bot to be ready before starting the task."""
-        await self.bot.wait_until_ready()
-
-=======
->>>>>>> 7193d047
+
     # --------------------------------------------------------------------------
     # |                           HELPER FUNCTIONS                              |
     # --------------------------------------------------------------------------
