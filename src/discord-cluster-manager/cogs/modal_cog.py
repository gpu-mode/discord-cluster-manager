--- conflicted
+++ resolved
@@ -7,10 +7,6 @@
 from discord import app_commands
 from discord.ext import commands
 from leaderboard_eval import cu_eval, py_eval
-<<<<<<< HEAD
-=======
-from modal_runner_archs import modal_context
->>>>>>> 706b510c
 from utils import send_discord_message, send_logs, setup_logging
 
 logger = setup_logging()
@@ -41,17 +37,11 @@
         thread = None
         status_msg = None
         try:
-<<<<<<< HEAD
-            if not script.filename.endswith(".py") and not script.filename.endswith(".cu"):
+            if not script.filename.endswith((".py", ".cu", ".cuh", ".cpp")):
                 await send_discord_message(
                     interaction,
-                    "Please provide a Python (.py) or CUDA (.cu) file",
+                    "Please provide a Python (.py) or CUDA (.cu / .cuh / .cpp) file",
                     ephemeral=True,
-=======
-            if not script.filename.endswith((".py", ".cu", ".cuh", ".cpp")):
-                await send_discord_message(
-                    "Please provide a Python (.py) or CUDA (.cu / .cuh / .cpp) file"
->>>>>>> 706b510c
                 )
                 return None
 
@@ -76,7 +66,6 @@
                     else (await reference_script.read()).decode("utf-8")
                 )
 
-<<<<<<< HEAD
             result, score = await self.handle_modal_execution(
                 interaction,
                 thread,
@@ -86,22 +75,6 @@
                 reference_content,
                 status_msg,
             )
-=======
-            if "check_implementation failed" in result:
-                await thread.send("Modal run failed.\n")
-                await thread.send("check_implementation failed.\n")
-                await send_logs(thread, result)
-                await status_msg.edit(content="**Running on Modal...**\n> ❌ Job failed!")
-                return thread
-            elif "Error" in result:
-                await thread.send("Modal run failed.\n")
-                await send_logs(thread, result)
-                await status_msg.edit(content="**Running on Modal...**\n> ❌ Job failed!")
-                return thread
-
-            if result is not None:
-                await thread.send(f"**score:{score:.9f}**\n```")
->>>>>>> 706b510c
 
             if result is not None and score > 0:
                 await thread.send(f"**score:{score:.9f}**")
@@ -126,7 +99,6 @@
         status_msg: discord.Message,
     ) -> tuple[str, float]:
         try:
-<<<<<<< HEAD
             loop = asyncio.get_event_loop()
             func_type = "pytorch" if filename.endswith(".py") else "cuda"
             func_name = f"run_{func_type}_script_{gpu_type.lower()}"
@@ -150,23 +122,6 @@
                 await interaction.followup.send(
                     f"Modal job completed in thread {thread.jump_url}", ephemeral=True
                 )
-=======
-            print(f"Running {filename} with Modal")
-            file_type = filename.split(".")[-1]
-            with modal.enable_output():
-                with app.run(), modal_context() as runners:
-                    if reference_content is not None:
-                        eval_code = py_eval if file_type == "py" else cu_eval
-                        runner = runners.get_runner(file_type, gpu_type)
-                        stdout, score = runner.remote(
-                            eval_code,
-                            reference_content=reference_content,
-                            submission_content=script_content,
-                        )
-                    else:
-                        runner = runners.get_runner(file_type, gpu_type)
-                        stdout, score = runner.remote(script_content)
->>>>>>> 706b510c
 
             # Send results
             await thread.send(f"\n**Script size:** {len(script_content)} bytes")
