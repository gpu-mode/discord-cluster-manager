--- conflicted
+++ resolved
@@ -107,16 +107,9 @@
     """Modal version of run_cuda_script, handling timeouts"""
     try:
         with timeout(timeout_seconds):
-<<<<<<< HEAD
-            compile_result, run_result = run_cuda_script(
+            comp, run = run_cuda_script(
                 {"eval.cu": script_content},
                 {"reference.cuh": reference_content, "train.cuh": submission_content},
-=======
-            comp, run = run_cuda_script(
-                script_content,
-                reference_content=reference_content,
-                submission_content=submission_content,
->>>>>>> 7c233d35
                 arch=arch,
                 include_dirs=MODAL_CUDA_INCLUDE_DIRS,
             )
