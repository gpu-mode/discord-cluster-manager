import os
import subprocess
import time
from typing import Optional

from consts import CUDA_FLAGS


def run_cuda_script(  # # noqa: C901
    script_content: str,
    reference_content: str = None,
    submission_content: str = None,
    arch: int = None,
    include_dirs: list[str] = None,
) -> tuple[str, float]:
    """
    Executes the provided CUDA kernel in an isolated environment with a timeout

    Args:
        script_content: The CUDA script containing the GPU kernel
        reference_content: The (optional) reference code, used for leaderboards.
        submission_content: The (optional) submission code, used for leaderboards.
        arch: The arch code for the compute/sm versions. If None, native arch is used.
        include_dirs: Additional include directories, e.g., for thunderkittens/cutlass etc

    Returns:
        tuple[str, float]: (Kernel output, execution time in milliseconds)
    """
    if include_dirs is None:
        include_dirs = []

    try:
        # Check CUDA is available and installed correctly
        print("[CUDA Env Check]")
        try:
            # these check cuda compiler is also available
            print(subprocess.check_output(["which", "nvcc"], encoding="utf-8"))
            print(subprocess.check_output(["nvcc", "--version"], encoding="utf-8"))
        except Exception:
            return "nvcc not found.", 0.0

        if arch is None:
            ARCH = "-arch=native"
        else:
            ARCH = f"-gencode=arch=compute_{arch},code=sm_{arch}"
        NVCC_FILES = "eval.cu"
        # Write submission files to directory
        if reference_content is not None:
            with open("reference.cuh", "w") as f:
                f.write(reference_content)

        if submission_content is not None:
            with open("train.cuh", "w") as f:
                f.write(submission_content)

        with open("eval.cu", "w") as f:
            f.write(script_content)

        execution_start_time = time.perf_counter()
        compile_process = subprocess.run(
            ["nvcc"] + CUDA_FLAGS + include_dirs + [ARCH, NVCC_FILES, "-o", "eval.out"],
            capture_output=True,
            text=True,
        )

        if compile_process.returncode != 0:
            raise RuntimeError(
                "CUDA compilation failed with return code "
                + f"{compile_process.returncode}:\n{compile_process.stderr}"
            )

<<<<<<< HEAD
        # set up a pipe so the tester can communicate its verdict with us
        env = os.environ.copy()
        pipe_read, pipe_write = os.pipe()
        env['POPCORN_FD'] = str(pipe_write)

        run_process = subprocess.run(["./eval.out"], capture_output=True, text=True, check=True, env=env,
                                     pass_fds=[pipe_write])
        # terminate output writing
        os.close(pipe_write)
        # and fetch pipe's content
        result = os.fdopen(pipe_read, 'r').read()
=======
        run_process = subprocess.run(["./eval.out"], capture_output=True, text=True, check=True)
>>>>>>> 0f513347
        execution_end_time = time.perf_counter()

        print("result", result)
        print("run process stdout", run_process.stdout)
        print("run process stderr", run_process.stderr)

        score = None
        passed = None
        for line in result.splitlines():
            key, _, value = line.partition(":")
            key = key.strip()
            value = value.strip()
            if key == "duration.mean":
                score = float(value) / 1e9
            elif key == "duration.std":
                _ = float(value) / 1e9
            elif key == "duration.err":
                _ = float(value) / 1e9
            elif key == "duration.best":
                _ = float(value) / 1e9
            elif key == "duration.worst":
                _ = float(value) / 1e9
            elif key == "check":
                passed = value == "pass"
            else:
                print(f"unknown key {key} = {value}")
        # TODO: handle the case when "check" key is missing?
        if not passed:
            return "check_implementation failed", 0.0

        if score is None:
            score = execution_end_time - execution_start_time
            if "check_implementation failed" in run_process.stdout:
                return "check_implementation failed", 0.0
            else:
                return None, score

        return run_process.stdout, score

    except subprocess.CalledProcessError as e:
        return f"Error executing script: {str(e)}\n{e.stderr}", 0.0
    except Exception as e:
        return f"Error executing script: {str(e)}", 0.0
    finally:
        tmp_files = ["reference.cuh", "train.cuh", "eval.cu", "eval.out"]
        for f in tmp_files:
            if os.path.exists(f):
                os.remove(f)


def run_pytorch_script(  # noqa: C901
    script_content: str,
    reference_content: Optional[str] = None,
    submission_content: Optional[str] = None,
    arch: int = None,
) -> tuple[str, float]:
    """
    Executes the provided PyTorch GPU kernel in an isolated environment with a timeout

    Args:
        script_content: The PyTorch script containing the GPU kernel to benchmark
        reference_content: The (optional) reference code, used for leaderboards.
        submission_content: The (optional) submission code, used for leaderboards.
        arch: The arch code for the compute/sm versions.

    Returns:
        tuple[str, float]: (Kernel output, execution time in milliseconds)
    """
    try:
        # Write submission files to directory
        if reference_content is not None:
            with open("reference.py", "w") as f:
                f.write(reference_content)

        if submission_content is not None:
            with open("train.py", "w") as f:
                f.write(submission_content)

        with open("eval.py", "w") as f:
            f.write(script_content)

        execution_start_time = time.perf_counter()
        result = subprocess.run(
            ["python", "eval.py"],
            stdout=subprocess.PIPE,
            stderr=subprocess.PIPE,
            text=True,
        )

        if result.returncode != 0:
            raise RuntimeError(
                "Script execution failed with return code "
                + f"{result.returncode}:\n{result.stderr}"
            )

        score = None
        for line in result.stdout.splitlines():
            if line.startswith("score:"):
                score = float(line.split(":")[1].strip())
                return "score", score

        if score is None:
            execution_end_time = time.perf_counter()
            score = execution_end_time - execution_start_time

        return result.stdout, score
    except Exception as e:
        return f"Error executing script: {str(e)}", 0.0
    finally:
        tmp_files = ["eval.py", "reference.py", "train.py"]
        for f in tmp_files:
            if os.path.exists(f):
                os.remove(f)<|MERGE_RESOLUTION|>--- conflicted
+++ resolved
@@ -69,7 +69,6 @@
                 + f"{compile_process.returncode}:\n{compile_process.stderr}"
             )
 
-<<<<<<< HEAD
         # set up a pipe so the tester can communicate its verdict with us
         env = os.environ.copy()
         pipe_read, pipe_write = os.pipe()
@@ -81,9 +80,7 @@
         os.close(pipe_write)
         # and fetch pipe's content
         result = os.fdopen(pipe_read, 'r').read()
-=======
-        run_process = subprocess.run(["./eval.out"], capture_output=True, text=True, check=True)
->>>>>>> 0f513347
+
         execution_end_time = time.perf_counter()
 
         print("result", result)
