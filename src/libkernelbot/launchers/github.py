import asyncio
import base64
import dataclasses
import datetime
import io
import json
import math
import pprint
import uuid
import zipfile
import zlib
from typing import Awaitable, Callable, Optional

import github
import requests
from github import Github, UnknownObjectException
from github.GithubObject import NotSet, Opt
from github.Workflow import Workflow
from github.WorkflowRun import WorkflowRun

from libkernelbot.consts import (
    AMD_REQUIREMENTS,
    DEFAULT_GITHUB_TIMEOUT_MINUTES,
    GPU,
    NVIDIA_REQUIREMENTS,
    TIMEOUT_BUFFER_MINUTES,
    GitHubGPU,
    SubmissionMode,
)
from libkernelbot.report import RunProgressReporter
from libkernelbot.run_eval import (
    CompileResult,
    EvalResult,
    FullResult,
    ProfileResult,
    RunResult,
    SystemInfo,
)
from libkernelbot.utils import KernelBotError, setup_logging

from .launcher import Launcher

logger = setup_logging()


def get_timeout(config: dict) -> int:
    mode = config.get("mode")
    sec_map = {
        SubmissionMode.TEST.value: config.get("test_timeout"),
        SubmissionMode.BENCHMARK.value: config.get("benchmark_timeout"),
        SubmissionMode.LEADERBOARD.value: config.get("ranked_timeout"),
    }
    seconds = sec_map.get(mode) or DEFAULT_GITHUB_TIMEOUT_MINUTES * 60
    return math.ceil(seconds / 60)


class GitHubLauncher(Launcher):
    def __init__(self, repo: str, token: str, branch: str):
        super().__init__(name="GitHub", gpus=GitHubGPU)
        self.repo = repo
        self.token = token
        self.branch = branch

    async def run_submission(  # noqa: C901
        self, config: dict, gpu_type: GPU, status: RunProgressReporter
    ) -> FullResult:
        gpu_vendor = None
        if gpu_type.value in ["MI300", "MI250", "MI300x8"]:
            selected_workflow = "amd_workflow.yml"
            runner_name = {
                "MI300": "amdgpu-mi300-x86-64",
                "MI250": "amdgpu-mi250-x86-64",
                "MI300x8": "amdgpu-mi300-8-x86-64",
            }[gpu_type.value]
            gpu_vendor = "AMD"
            requirements = AMD_REQUIREMENTS
        elif gpu_type.value == "NVIDIA":
            selected_workflow = "nvidia_workflow.yml"
            gpu_vendor = "NVIDIA"
            requirements = NVIDIA_REQUIREMENTS
        else:
            raise ValueError(f"Invalid GPU type: {gpu_type.value}")

        lang = config["lang"]
        if lang == "cu" and gpu_vendor == "AMD":
            # TODO implement HIP
            raise NotImplementedError("Cannot use CUDA runs with AMD GPUs")

        lang_name = {"py": "Python", "cu": "CUDA"}[lang]

        logger.info(f"Attempting to trigger GitHub action for {lang_name} on {selected_workflow}")
        run = GitHubRun(self.repo, self.token, self.branch, selected_workflow)
        logger.info(f"Successfully created GitHub run: {run.run_id}")

        payload = base64.b64encode(zlib.compress(json.dumps(config).encode("utf-8"))).decode(
            "utf-8"
        )

        inputs = {"payload": payload}
        if lang == "py":
            inputs["requirements"] = requirements
            if gpu_vendor == "AMD":
                inputs["runner"] = runner_name

        if not await run.trigger(inputs):
            raise RuntimeError("Failed to trigger GitHub Action. Please check the configuration.")

        await status.push("⏳ Waiting for workflow to start...")
        logger.info("Waiting for workflow to start...")

        timeout = get_timeout(config) + TIMEOUT_BUFFER_MINUTES

        logger.info(f"Waiting for workflow to complete... (timeout: {timeout} minutes)")
        await run.wait_for_completion(
            lambda x: self.wait_callback(x, status), timeout_minutes=timeout
        )
        await status.update(f"Workflow [{run.run_id}](<{run.html_url}>) completed")
        logger.info(f"Workflow [{run.run_id}]({run.html_url}) completed")
        await status.push("Downloading artifacts...")
        logger.info("Downloading artifacts...")

        index = run.get_artifact_index()

        if "run-result" not in index:
            logger.error("Could not find `run-result` among artifacts: %s", index.keys())
            await status.push("Downloading artifacts...  failed")
            return FullResult(
                success=False, error="Could not download artifacts", runs={}, system=SystemInfo()
            )

        artifact = await run.download_artifact(index["run-result"])
        logs = artifact["result.json"].decode("utf-8")

        await status.update("Downloading artifacts... done")
        logger.info("Downloading artifacts... done")

        data = json.loads(logs)
        runs = {}
        # convert json back to EvalResult structures, which requires
        # special handling for datetime and our dataclasses.

        for k, v in data["runs"].items():
            comp_res = None if v.get("compilation") is None else CompileResult(**v["compilation"])
            run_res = None if v.get("run") is None else RunResult(**v["run"])
            profile_res = None if v.get("profile") is None else ProfileResult(**v["profile"])

            # Update profile artifact to the actual download URL.
            # For the GitHub launcher the profile_artifact currently just contains
            # the name of the artifact.
            if profile_res is not None and "profile-data" in index:
                profile_res.download_url = index["profile-data"].public_download_url

            res = EvalResult(
                start=datetime.datetime.fromisoformat(v["start"]),
                end=datetime.datetime.fromisoformat(v["end"]),
                compilation=comp_res,
                run=run_res,
                profile=profile_res,
            )
            runs[k] = res

        system = SystemInfo(**data.get("system", {}))
        return FullResult(success=True, error="", runs=runs, system=system)

    async def wait_callback(self, run: "GitHubRun", status: RunProgressReporter):
        await status.update(
            f"⏳ Workflow [{run.run_id}](<{run.html_url}>): {run.status} "
            f"({run.elapsed_time.total_seconds():.1f}s)"
        )


@dataclasses.dataclass
class GitHubArtifact:
    name: str
    archive_download_url: str
    public_download_url: str


_WORKFLOW_FILE_CACHE: dict[str, Workflow] = {}


def patched_create_dispatch(
    workflow: Workflow,
    ref: github.Branch.Branch | github.Tag.Tag | github.Commit.Commit | str,
    inputs: Opt[dict] = NotSet,
) -> bool:
    """
    :calls: `POST /repos/{owner}/{repo}/actions/workflows/{workflow_id}/dispatches <https://docs.github.com/en/rest/reference/actions#create-a-workflow-dispatch-event>`_
    """
    assert (
        isinstance(ref, github.Branch.Branch)
        or isinstance(ref, github.Tag.Tag)
        or isinstance(ref, github.Commit.Commit)
        or isinstance(ref, str)
    ), ref
    assert inputs is NotSet or isinstance(inputs, dict), inputs
    if isinstance(ref, github.Branch.Branch):
        ref = ref.name
    elif isinstance(ref, github.Commit.Commit):
        ref = ref.sha
    elif isinstance(ref, github.Tag.Tag):
        ref = ref.name
    if inputs is NotSet:
        inputs = {}
    status, _, _ = workflow._requester.requestJson(
        "POST", f"{workflow.url}/dispatches", input={"ref": ref, "inputs": inputs}
    )
<<<<<<< HEAD
    return status == 200 or status == 204
=======
    return status == 200
>>>>>>> 81201cde


class GitHubRun:
    def __init__(self, repo: str, token: str, branch: str, workflow_file: str):
        gh = Github(token)
        try:
            self.repo = gh.get_repo(repo)
        except UnknownObjectException as e:
            raise KernelBotError(f"Could not find GitHub repository {repo}: 404") from e
        self.token = token
        self.branch = branch
        self.workflow_file = workflow_file
        self.run: Optional[WorkflowRun.WorkflowRun] = None
        self.start_time = None

    @property
    def run_id(self):
        if self.run is None:
            return None
        return self.run.id

    @property
    def html_url(self):
        if self.run is None:
            return None
        return self.run.html_url

    @property
    def status(self):
        if self.run is None:
            return None
        return self.run.status

    @property
    def elapsed_time(self):
        if self.start_time is None:
            return None
        return datetime.datetime.now(datetime.timezone.utc) - self.start_time

    async def get_workflow(self) -> Workflow:
        if self.workflow_file in _WORKFLOW_FILE_CACHE:
            logger.info(f"Returning cached workflow {self.workflow_file}")
            return _WORKFLOW_FILE_CACHE[self.workflow_file]
        logger.info(f"Fetching workflow {self.workflow_file} from GitHub")
        workflow = self.repo.get_workflow(self.workflow_file)
        _WORKFLOW_FILE_CACHE[self.workflow_file] = workflow
        return workflow

    async def trigger(self, inputs: dict) -> bool:
        """
        Trigger this run with the provided inputs.
        Sets `self.run` to the new WorkflowRun on success.

        Returns: Whether the run was successfully triggered,
        """
        run_id = str(uuid.uuid4())

        inputs_with_run_id = {**inputs, "run_id": run_id}

        if self.workflow_file == "amd_workflow.yml":
            expected_run_name = f"AMD Job - {run_id}"
        elif self.workflow_file == "nvidia_workflow.yml":
            expected_run_name = f"NVIDIA Job - {run_id}"
        else:
            raise ValueError(f"Unknown workflow file: {self.workflow_file}")

        trigger_time = datetime.datetime.now(datetime.timezone.utc)
        try:
            workflow = await self.get_workflow()
        except UnknownObjectException as e:
            logger.error(f"Could not find workflow {self.workflow_file}", exc_info=e)
            raise ValueError(f"Could not find workflow {self.workflow_file}") from e

        logger.info(
            "Dispatching workflow %s on branch %s with run_id %s",
            self.workflow_file,
            self.branch,
            run_id,
        )
        logger.debug(
            "Dispatching workflow %s on branch %s with inputs %s",
            self.workflow_file,
            self.branch,
            pprint.pformat(inputs_with_run_id),
        )
        success = await asyncio.to_thread(
            patched_create_dispatch, workflow, self.branch, inputs=inputs_with_run_id
        )  # noqa: E501

        if success:
            wait_seconds = 10
            logger.info(
                f"Workflow dispatch successful. Waiting {wait_seconds}s for the run to appear..."
            )
            await asyncio.sleep(wait_seconds)
            recent_runs_paginated = await asyncio.to_thread(
                workflow.get_runs, event="workflow_dispatch"
            )

            logger.info(f"Looking for workflow run with name: '{expected_run_name}'")
            found_run = None
            runs_checked = 0
            try:
                run_iterator = recent_runs_paginated.__iter__()
                while runs_checked < 100:
                    try:
                        run = next(run_iterator)
                        runs_checked += 1
                        logger.debug(
                            f"Checking run {run.id} with name '{run.name}'"
                            f" created at {run.created_at.isoformat()}"
                        )
                        if run.name == expected_run_name and run.created_at.replace(
                            tzinfo=datetime.timezone.utc
                        ) > trigger_time - datetime.timedelta(seconds=30):
                            found_run = run
                            logger.info(
                                f"Found matching workflow run: ID {found_run.id} "
                                f"with name '{found_run.name}'"
                            )
                            break
                    except StopIteration:
                        logger.debug("Reached end of recent runs list.")
                        break
            except Exception as e:
                logger.error(f"Error iterating through recent runs: {e}", exc_info=True)
                return False

            if found_run:
                self.run = found_run
                return True
            else:
                logger.warning(
                    f"Could not find a workflow run with name '{expected_run_name}' "
                    f"created after {trigger_time.isoformat()}."
                )
                return False
        else:
            logger.error(
                f"Failed to dispatch workflow {self.workflow_file} on branch {self.branch}."
            )
            return False

    async def wait_for_completion(
        self, callback: Callable[["GitHubRun"], Awaitable[None]], timeout_minutes: int = 10
    ):
        if self.run is None:
            raise ValueError("Run needs to be triggered before a status check!")

        self.start_time = datetime.datetime.now(datetime.timezone.utc)
        timeout = datetime.timedelta(minutes=timeout_minutes)

        while True:
            try:
                run_update = await asyncio.to_thread(self.repo.get_workflow_run, self.run_id)
                self.run = run = run_update

                if self.elapsed_time > timeout:
                    try:
                        self.run.cancel()
                        # Wait briefly to ensure cancellation is processed
                        # And Verify the run was actually cancelled
                        await asyncio.sleep(5)
                        run = self.repo.get_workflow_run(self.run_id)
                        if run.status != "completed":
                            logger.warning(f"Failed to cancel workflow run {self.run_id}")
                    except Exception as e:
                        logger.error(f"Error cancelling workflow: {str(e)}", exc_info=e)
                        raise

                    logger.warning(
                        f"Workflow {self.run_id} cancelled - "
                        f"exceeded {timeout_minutes} minute timeout"
                    )
                    raise TimeoutError(
                        f"Workflow {self.run_id} cancelled - "
                        f"exceeded {timeout_minutes} minute timeout"
                    )

                if run.status == "completed":
                    return

                await callback(self)
                await asyncio.sleep(30)  # Yield control while waiting
            except TimeoutError:
                raise  # Re-raise the specific TimeoutError from the timeout block
            except Exception as e:
                logger.error(f"Error waiting for GitHub run {self.run_id}: {e}", exc_info=e)
                raise  # Re-raise other exceptions

    def get_artifact_index(self) -> dict[str, GitHubArtifact]:
        logger.info("Creating artifact index for run %s", self.run_id)
        artifacts = self.run.get_artifacts()

        extracted = {}

        for artifact in artifacts:
            extracted[artifact.name] = GitHubArtifact(
                name=artifact.name,
                archive_download_url=artifact.archive_download_url,
                # Non-machine users cannot download from the archive_download_url and
                # the GitHub API does not give us access to the public download url.
                public_download_url=f"{self.repo.html_url}/actions/runs/{self.run_id}/artifacts/{artifact.id}",
            )

        return extracted

    async def download_artifact(self, artifact: GitHubArtifact) -> dict:
        logger.info("Attempting to download artifact '%s' for run %s", artifact.name, self.run_id)

        url = artifact.archive_download_url
        headers = {"Authorization": f"token {self.token}"}
        response = requests.get(url, headers=headers)

        if response.status_code == 200:
            artifact_dict = {}
            with zipfile.ZipFile(io.BytesIO(response.content)) as z:
                for file in z.namelist():
                    with z.open(file) as f:
                        artifact_dict[file] = f.read()

            logger.info("Downloaded artifact '%s' for run %s", artifact.name, self.run_id)
            return artifact_dict
        else:
            raise RuntimeError(
                f"Failed to download artifact {artifact.name}. Status code: {response.status_code}"
            )<|MERGE_RESOLUTION|>--- conflicted
+++ resolved
@@ -205,11 +205,9 @@
     status, _, _ = workflow._requester.requestJson(
         "POST", f"{workflow.url}/dispatches", input={"ref": ref, "inputs": inputs}
     )
-<<<<<<< HEAD
+
     return status == 200 or status == 204
-=======
-    return status == 200
->>>>>>> 81201cde
+
 
 
 class GitHubRun:
