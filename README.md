# discord-cluster-manager

This is the code for the Discord bot we'll be using to queue jobs to a cluster of GPUs that our generous sponsors have provided. Our goal is to be able to queue kernels that can run end to end in seconds that way things feel interactive and social.

The key idea is that we're using Github Actions as a job scheduling engine and primarily making the Discord bot interact with the cluster via issuing Github Actions and and monitoring their status and while we're focused on having a nice user experience on discord.gg/gpumode, we're happy to accept PRs that make it easier for other Discord communities to hook GPUs.

[Demo!](https://www.youtube.com/watch?v=-u7kX_vpLfk)

## Table of Contents
- [Supported Schedulers](#supported-schedulers)
- [Local Development](#local-development)
  - [Database](#database)
  - [Environment Variables](#environment-variables)
  - [How to Run the Bot](#how-to-run-the-bot)
  - [Usage Instructions](#usage-instructions)
- [Using the Leaderboard](#using-the-leaderboard)
  - [Creating a New Leaderboard](#creating-a-new-leaderboard)
    - [Reference Code Requirements](#reference-code-requirements)
  - [Available Leaderboard Commands](#available-leaderboard-commands)
  - [GPU Kernel-Specific Commands](#gpu-kernel-specific-commands)
- [Testing the Discord Bot](#testing-the-discord-bot)
- [How to Add a New GPU to the Cluster](#how-to-add-a-new-gpu-to-the-cluster)
- [Acknowledgements](#acknowledgements)

## Supported schedulers

* GitHub Actions
* Modal
* Slurm (not implemented yet)

## Local Development

To run and develop the bot locally, you need to add it to your own server. Follow the steps [here](https://discordjs.guide/preparations/setting-up-a-bot-application.html#creating-your-bot) and [here](https://discordjs.guide/preparations/adding-your-bot-to-servers.html#bot-invite-links) to create a bot application and then add it to your server.

Here is a visual walk-through of the steps (after clicking on the New Application button):

- The bot needs the `Message Content Intent` and `Server Members Intent` permissions turned on.
  <details>
    <summary>Click here for visual.</summary>
    <img width="1440" alt="DCS_bot_perms" src="https://github.com/user-attachments/assets/31ee441a-f8a9-4a2f-89d1-fda171947bfd" />
  </details>

- The bot also needs `applications.commands` and `bot` scopes.

  <details>
      <summary>Click here for visual.</summary>
    <img width="1440" alt="Screenshot 2024-11-24 at 12 34 09 PM" src="https://github.com/user-attachments/assets/31302214-1d5a-416a-b7b4-93a44442be51">
  </details>

- The bot also needs to permissions to read and write messages which is easy to setup if you click on [this link](https://discord.com/api/oauth2/authorize?client_id=1303135152091697183&permissions=68608&scope=bot%20applications.commands). 
Finally, generate an invite link for the bot and enter it into any browser.

  <details>
      <summary>Click here for visual.</summary>
      <img width="1440" alt="Screenshot 2024-11-24 at 12 44 08 PM" src="https://github.com/user-attachments/assets/54c34b6b-c944-4ce7-96dd-e40cfe79ffb3">
  </details>


> [!NOTE]
> Bot permissions involving threads/mentions/messages should suffice, but you can naively give it `Administrator` since it's just a test bot in your own testing Discord server.  

### Database

The leaderboard persists information in a Postgres database. To develop locally, set Postgres up on your machine. Then start a Postgres shell with `psql`, and create a database:

```
$ psql -U postgres
Password for user postgres: ********
psql (16.6 (Ubuntu 16.6-1.pgdg22.04+1))
Type "help" for help.

postgres=# CREATE DATABASE clusterdev;
```

We are using [Yoyo Migrations](https://ollycope.com/software/yoyo/) to manage tables, indexes, etc. in our database. To create tables in your local database, apply the migrations in `src/discord-cluster-manager/migrations` with the following command line:

```
yoyo apply src/discord-cluster-manager/migrations \
  -d postgresql://user:password@localhost/clusterdev
```

  <details>
    <summary>Click here for a transcript of a yoyo apply session</summary>

    $ yoyo apply . -d postgresql://user:password@localhost/clusterdev

    [20241208_01_p3yuR-initial-leaderboard-schema]
    Shall I apply this migration? [Ynvdaqjk?]: y

    Selected 1 migration:
      [20241208_01_p3yuR-initial-leaderboard-schema]
    Apply this migration to postgresql://user:password@localhost/clusterdev [Yn]: y
    Save migration configuration to yoyo.ini?
    This is saved in plain text and contains your database password.

    Answering 'y' means you do not have to specify the migration source or database connection for future runs [yn]: n
  </details>

Applying migrations to our staging and prod environments also happens using `yoyo apply`, just with a different database URL.

To make changes to the structure of the database, create a new migration:

```
yoyo new src/discord-cluster-manager/migrations -m "short_description"
```

...and then edit the generated file. Please do not edit existing migration files: the existing migration files form a sort of changelog that is supposed to be immutable, and so yoyo will refuse to reapply the changes.

We are following an expand/migrate/contract pattern to allow database migrations without downtime. When you want to make a change to the structure of the database, first determine if it is expansive or contractive.
- _Expansive changes_ are those that have no possibility of breaking a running application. Examples include: adding a new nullable column, adding a non-null column with a default value, adding an index, adding a table, etc.
- _Contractive changes_ are those that could break a running application. Examples include: dropping a table, dropping a column, adding a not null constraint to a column, adding a unique index, etc.

After an expansive phase, data gets migrated to the newly added elements. Code also begins using the newly added elements. This is the migration step. Finally, when all code is no longer using elements that are obsolete, these can be removed. (Or, if adding a unique or not null constraint, after checking that the data satisfies the constraint, then the constraint can be safely added.)

Expand, migrate, and contract steps may all be written using yoyo.

### Environment Variables
After this, you should be able to create a `.env` file with the following environment variables:

- `DISCORD_DEBUG_TOKEN` : The token of the bot you want to run locally
- `DISCORD_DEBUG_CLUSTER_STAGING_ID` : The ID of the staging server you want to connect to
- `GITHUB_TOKEN` : A Github token with permissions to trigger workflows, for now only new branches from [discord-cluster-manager](https://github.com/gpu-mode/discord-cluster-manager) are tested, since the bot triggers workflows on your behalf
- `DATABASE_URL` : The URL you use to connect to Postgres.

Below is where to find these environment variables:
- **`DISCORD_DEBUG_TOKEN` or `DISCORD_TOKEN`**: Found in your bot's page within the [Discord Developer Portal](https://discord.com/developers/applications/):

  <details>
      <summary>Click here for visual.</summary>
      <img width="1440" alt="Screenshot 2024-11-24 at 11 01 19 AM" src="https://github.com/user-attachments/assets/b98bb4e0-8489-4441-83fb-256053aac34d">
  </details>
  
- **`DISCORD_DEBUG_CLUSTER_STAGING_ID` or `DISCORD_CLUSTER_STAGING_ID`**: Right-click your staging Discord server and select `Copy Server ID`:

  <details>
      <summary>Click here for visual.</summary>
  <img width="1440" alt="Screenshot 2024-11-24 at 10 58 27 AM" src="https://github.com/user-attachments/assets/0754438c-59ef-4db2-bcaa-c96106c16756">
  </details>
  
- **`GITHUB_TOKEN`**: Found in Settings -> Developer Settings (or [here](https://github.com/settings/tokens?type=beta)).

- **`DATABASE_URL`**: This contains the connection details for your local database, and has the form `postgresql://user:password@localhost/clusterdev`.

### How to run the bot

1. Install dependencies with `pip install -r requirements.txt`
2. Create a `.env` file with the environment variables listed above
3. `python src/discord-cluster-manager/bot.py --debug`

### Usage instructions

> [!NOTE]
> To test functionality of the Modal runner, you also need to be authenticated with Modal. Modal provides free credits to get started.
> 
> To test functionality of the GitHub runner, you may need direct access to this repo.

* `/run modal <gpu_type>` which you can use to pick a specific gpu, right now defaults to T4
* `/run github <NVIDIA/AMD>` which picks one of two workflow files 
* `/resync` to clear all the commands and resync them
* `/ping` to check if the bot is online


<<<<<<< HEAD
## Using the Leaderboard

The main purpose of the Discord bot is to allow servers to host coding competitions through Discord. 
The leaderboard was designed for evaluating GPU kernels, but can be adapted easily for other
competitions. The rest of this section will mostly refer to leaderboard submissions in the context
of our GPU Kernel competition.

All leaderboard commands have the prefix `/leaderboard`, and center around creating, submitting to,
and viewing leaderboard statistics and information.

### Creating a new Leaderboard
![Leaderboard creation command](assets/img/lb_creation.png)

```
/leaderboard create {name: str} {deadline: str} {reference_code: .cu or .py file}
```

The above command creates a leaderboard named `name` that ends at `deadline`. The `reference_code`
has strict function signature requirements, and is required to contain an input generator and a
reference implementation for the desired GPU kernel. We import these functions in our evaluation
scripts for verifying leaderboard submissions and measuring runtime. In the next mini-section, we
discuss the exact requirements for the `reference_code` script.


#### Reference Code Requirements
The Discord bot internally contains an `eval.py` script that 

### Available Leaderboard Commands


### GPU Kernel-specific Commands
We plan to add support for the PyTorch profiler and CUDA NSight Compute CLI to allow users to
profile their kernels. These commands are not specific to the leaderboard, but may be helpful for
leaderboard submissions.

## How to test the bot
=======
## Testing the Discord Bot
>>>>>>> b696e9fc

Use the `/verifyruns` command to test basic functionality of the cluster bot. To check database connectivity, use the `/verifydb` command.

[!IMPORTANT]
You need to have multiple environment variables set to run the bot on your own server:

You can run the bot in two modes:
- Production mode: `python discord-bot.py`
- Debug/staging mode: `python discord-bot.py --debug`

When running in debug mode, the bot will use your `DISCORD_DEBUG_TOKEN` and `DISCORD_DEBUG_CLUSTER_STAGING_ID` and display as "Cluster Bot (Staging)" to clearly indicate it's not the production instance.

## How to add a new GPU to the cluster

If you'd like to donate a GPU to our efforts, we can make you a CI admin in Github and have you add an org level runner https://github.com/organizations/gpu-mode/settings/actions/runners

## Acknowledgements

* Thank you to AMD for sponsoring an MI250 node
* Thank you to NVIDIA for sponsoring an H100 node
* Thank you to Nebius for sponsoring credits and an H100 node
* Thank you Modal for credits and speedy spartup times
* Luca Antiga did something very similar for the NeurIPS LLM efficiency competition, it was great!
* Midjourney was a similar inspiration in terms of UX<|MERGE_RESOLUTION|>--- conflicted
+++ resolved
@@ -160,7 +160,6 @@
 * `/ping` to check if the bot is online
 
 
-<<<<<<< HEAD
 ## Using the Leaderboard
 
 The main purpose of the Discord bot is to allow servers to host coding competitions through Discord. 
@@ -196,10 +195,7 @@
 profile their kernels. These commands are not specific to the leaderboard, but may be helpful for
 leaderboard submissions.
 
-## How to test the bot
-=======
 ## Testing the Discord Bot
->>>>>>> b696e9fc
 
 Use the `/verifyruns` command to test basic functionality of the cluster bot. To check database connectivity, use the `/verifydb` command.
 
