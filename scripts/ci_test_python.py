import os
import sys
from pathlib import Path

if Path().resolve().name == "scripts":
    os.chdir("..")

sys.path.append("src/discord-cluster-manager")

from consts import ExitCode
from leaderboard_eval import py_eval
from run_eval import run_pytorch_script

ref = Path("examples/identity_py/reference.py")


def test_does_not_import():
    # input_tt is a typo, so this won't compile
    sub = """
    this is a syntax error
    """

    run = run_pytorch_script(
        {"eval.py": py_eval, "reference.py": ref.read_text(), "train.py": sub}, "eval.py"
    )
    assert run.success is False
    assert run.exit_code != ExitCode.SUCCESS
    assert "IndentationError: unexpected indent\n" in run.stderr


def test_error():
    # no-op, runs fine but isn't correct
    sub = """
import torch
def custom_kernel(input):
    return [torch.zeros_like(i) for i in input]
        """
<<<<<<< HEAD
    run = run_pytorch_script(
        {"eval.py": py_eval, "reference.py": ref.read_text(), "train.py": sub}, "eval.py"
    )
    assert run.success is False
=======
    run = run_pytorch_script(py_eval, ref.read_text(), sub, arch=None)
    assert run.success is True
    assert run.passed is False
>>>>>>> 7c233d35
    assert run.command == "python eval.py"
    # we never reach the benchmark part, because the test fails
    assert "warming up..." not in run.stdout
    assert "mismatch found! custom implementation doesnt match reference." in run.stdout
    assert run.exit_code == ExitCode.VALIDATE_FAIL
    assert run.result["check"] == "fail"


def test_correct():
    sub = Path("examples/identity_py/submission.py").read_text()

    run = run_pytorch_script(
        {"eval.py": py_eval, "reference.py": ref.read_text(), "train.py": sub}, "eval.py"
    )
    assert run.success is True
    assert "warming up..." in run.stdout
    assert run.exit_code == ExitCode.SUCCESS
    assert run.result["check"] == "pass"<|MERGE_RESOLUTION|>--- conflicted
+++ resolved
@@ -35,16 +35,12 @@
 def custom_kernel(input):
     return [torch.zeros_like(i) for i in input]
         """
-<<<<<<< HEAD
+
     run = run_pytorch_script(
-        {"eval.py": py_eval, "reference.py": ref.read_text(), "train.py": sub}, "eval.py"
+        {"eval.py": py_eval, "reference.py": ref.read_text(), "train.py": sub}, "eval.py", arch=None
     )
-    assert run.success is False
-=======
-    run = run_pytorch_script(py_eval, ref.read_text(), sub, arch=None)
     assert run.success is True
     assert run.passed is False
->>>>>>> 7c233d35
     assert run.command == "python eval.py"
     # we never reach the benchmark part, because the test fails
     assert "warming up..." not in run.stdout
