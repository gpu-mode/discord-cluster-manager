import torch
from task import input_t, output_t
from utils import verbose_allclose


def generate_input(size: int, seed: int) -> input_t:
    gen = torch.Generator(device='cuda')
    gen.manual_seed(seed)
    data = torch.empty(size, device='cuda', dtype=torch.float16)
    data.uniform_(0, 1, generator=gen)
    return data


def ref_kernel(data: input_t) -> output_t:
    return data


<<<<<<< HEAD
def check_implementation(
        submission_output: output_t, 
        reference_output:output_t,
    ) -> bool:
    for i in range(N_SIZES):
        reasons = verbose_allclose(submission_output[i], reference_output[i])
        if len(reasons) > 0:
            print("mismatch found! custom implementation doesnt match reference.", file=sys.stderr)
            for reason in reasons:
                print(reason, file=sys.stderr)
            return False
    
    return True
=======
def check_implementation(data, output) -> str:
    expected = ref_kernel(data)
    reasons = verbose_allclose(output, expected)
    if len(reasons) > 0:
        # TODO better processing of reasons
        return "mismatch found! custom implementation doesn't match reference.: " + reasons[0]

    return ''
>>>>>>> 00a6331b

<|MERGE_RESOLUTION|>--- conflicted
+++ resolved
@@ -15,21 +15,6 @@
     return data
 
 
-<<<<<<< HEAD
-def check_implementation(
-        submission_output: output_t, 
-        reference_output:output_t,
-    ) -> bool:
-    for i in range(N_SIZES):
-        reasons = verbose_allclose(submission_output[i], reference_output[i])
-        if len(reasons) > 0:
-            print("mismatch found! custom implementation doesnt match reference.", file=sys.stderr)
-            for reason in reasons:
-                print(reason, file=sys.stderr)
-            return False
-    
-    return True
-=======
 def check_implementation(data, output) -> str:
     expected = ref_kernel(data)
     reasons = verbose_allclose(output, expected)
@@ -38,5 +23,4 @@
         return "mismatch found! custom implementation doesn't match reference.: " + reasons[0]
 
     return ''
->>>>>>> 00a6331b
 
